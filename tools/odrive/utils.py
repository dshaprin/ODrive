--- conflicted
+++ resolved
@@ -7,10 +7,7 @@
 import subprocess
 import os
 from fibre.utils import Event
-<<<<<<< HEAD
-=======
 import odrive.enums
->>>>>>> b36e352e
 from odrive.enums import *
 
 try:
@@ -68,15 +65,12 @@
             else:
                 print(prefix + _VT100Colors['green'] + "no error" + _VT100Colors['default'])
 
-<<<<<<< HEAD
-=======
 def oscilloscope_dump(odrv, num_vals, filename='oscilloscope.csv'):
     with open(filename, 'w') as f:
         for x in range(num_vals):
             f.write(str(odrv.get_oscilloscope_val(x)))
             f.write('\n')
 
->>>>>>> b36e352e
 data_rate = 100
 plot_rate = 10
 num_samples = 1000
