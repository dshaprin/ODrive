--- conflicted
+++ resolved
@@ -116,15 +116,9 @@
 
         axis = odrive.handle.axis0
         axis.config.enable_watchdog = False
-<<<<<<< HEAD
         odrive.handle.clear_errors()
-        axis.config.can_node_id = node_id
-        axis.config.can_node_id_extended = extended_id
-=======
-        axis.clear_errors()
         axis.config.can.node_id = node_id
         axis.config.can.is_extended = extended_id
->>>>>>> 9594c477
         time.sleep(0.1)
         
         def my_cmd(cmd_name, **kwargs): command(canbus.handle, node_id, extended_id, cmd_name, **kwargs)
