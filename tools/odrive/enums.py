
# TODO: This is dangerous. Transmit as part of the JSON

AXIS_STATE_UNDEFINED = 0
AXIS_STATE_IDLE = 1
AXIS_STATE_STARTUP_SEQUENCE = 2
AXIS_STATE_FULL_CALIBRATION_SEQUENCE = 3
AXIS_STATE_MOTOR_CALIBRATION = 4
AXIS_STATE_SENSORLESS_CONTROL = 5
AXIS_STATE_ENCODER_INDEX_SEARCH = 6
AXIS_STATE_ENCODER_OFFSET_CALIBRATION = 7
AXIS_STATE_CLOSED_LOOP_CONTROL = 8
AXIS_STATE_LOCKIN_SPIN = 9
AXIS_STATE_ENCODER_DIR_FIND = 10
AXIS_STATE_HOMING = 11

class errors:
    class axis:
        ERROR_NONE = 0x00
        ERROR_INVALID_STATE = 0x01 #<! an invalid state was requested
        ERROR_DC_BUS_UNDER_VOLTAGE = 0x02
        ERROR_DC_BUS_OVER_VOLTAGE = 0x04
        ERROR_CURRENT_MEASUREMENT_TIMEOUT = 0x08
        ERROR_BRAKE_RESISTOR_DISARMED = 0x10 #<! the brake resistor was unexpectedly disarmed
        ERROR_MOTOR_DISARMED = 0x20 #<! the motor was unexpectedly disarmed
        ERROR_MOTOR_FAILED = 0x40 # Go to motor.hpp for information, check odrvX.axisX.motor.error for error value 
        ERROR_SENSORLESS_ESTIMATOR_FAILED = 0x80
        ERROR_ENCODER_FAILED = 0x100 # Go to encoder.hpp for information, check odrvX.axisX.encoder.error for error value
        ERROR_CONTROLLER_FAILED = 0x200
        ERROR_POS_CTRL_DURING_SENSORLESS = 0x400
        ERROR_WATCHDOG_TIMER_EXPIRED = 0x800
        ERROR_MIN_ENDSTOP_PRESSED = 0x1000
        ERROR_MAX_ENDSTOP_PRESSED = 0x2000
        ERROR_ESTOP_REQUESTED = 0x4000
<<<<<<< HEAD
        ERROR_DC_BUS_UNDER_CURRENT = 0x8000
        ERROR_DC_BUS_OVER_CURRENT = 0x10000
=======
>>>>>>> 2a1d95db
        ERROR_HOMING_WITHOUT_ENDSTOP = 0x20000

    class motor:
        ERROR_NONE = 0
        ERROR_PHASE_RESISTANCE_OUT_OF_RANGE = 0x0001
        ERROR_PHASE_INDUCTANCE_OUT_OF_RANGE = 0x0002
        ERROR_ADC_FAILED = 0x0004
        ERROR_DRV_FAULT = 0x0008
        ERROR_CONTROL_DEADLINE_MISSED = 0x0010
        ERROR_NOT_IMPLEMENTED_MOTOR_TYPE = 0x0020
        ERROR_BRAKE_CURRENT_OUT_OF_RANGE = 0x0040
        ERROR_MODULATION_MAGNITUDE = 0x0080
        ERROR_BRAKE_DEADTIME_VIOLATION = 0x0100
        ERROR_UNEXPECTED_TIMER_CALLBACK = 0x0200
        ERROR_CURRENT_SENSE_SATURATION = 0x0400
        ERROR_CURRENT_LIMIT_VIOLATION = 0x1000
<<<<<<< HEAD
=======
        ERROR_BRAKE_DUTY_CYCLE_NAN = 0x2000
        ERROR_DC_BUS_OVER_REGEN_CURRENT = 0x4000
        ERROR_DC_BUS_OVER_CURRENT = 0x8000
>>>>>>> 2a1d95db

    class encoder:
        ERROR_NONE = 0
        ERROR_UNSTABLE_GAIN = 0x01
        ERROR_CPR_POLEPAIRS_MISMATCH = 0x02
        ERROR_NO_RESPONSE = 0x04
        ERROR_UNSUPPORTED_ENCODER_MODE = 0x08
        ERROR_ILLEGAL_HALL_STATE = 0x10
        ERROR_INDEX_NOT_FOUND_YET = 0x20
        ERROR_ABS_SPI_TIMEOUT = 0x40
        ERROR_ABS_SPI_COM_FAIL = 0x80
        ERROR_ABS_SPI_NOT_READY = 0x100

    class controller:
        ERROR_NONE = 0
        ERROR_OVERSPEED = 0x01
        ERROR_INVALID_INPUT_MODE = 0x02
        ERROR_UNSTABLE_GAIN = 0x04
        ERROR_INVALID_MIRROR_AXIS = 0x08

MOTOR_TYPE_HIGH_CURRENT = 0
#MOTOR_TYPE_LOW_CURRENT = 1
MOTOR_TYPE_GIMBAL = 2

CTRL_MODE_VOLTAGE_CONTROL = 0
CTRL_MODE_CURRENT_CONTROL = 1
CTRL_MODE_VELOCITY_CONTROL = 2
CTRL_MODE_POSITION_CONTROL = 3

INPUT_MODE_INACTIVE = 0
INPUT_MODE_PASSTHROUGH = 1
INPUT_MODE_VEL_RAMP = 2
INPUT_MODE_POS_FILTER = 3
INPUT_MODE_MIX_CHANNELS = 4
INPUT_MODE_TRAP_TRAJ = 5
INPUT_MODE_CURRENT_RAMP = 6
INPUT_MODE_MIRROR = 7

ENCODER_MODE_INCREMENTAL = 0x00
ENCODER_MODE_HALL = 0x01
ENCODER_MODE_SINCOS = 0x02
<<<<<<< HEAD
#ENCODER_MODE_SPI_ABS_CUI = 0x100 # currently not functional
=======
ENCODER_MODE_SPI_ABS_CUI = 0x100
>>>>>>> 2a1d95db
ENCODER_MODE_SPI_ABS_AMS = 0x101
ENCODER_MODE_SPI_ABS_AEAT = 0x102<|MERGE_RESOLUTION|>--- conflicted
+++ resolved
@@ -32,11 +32,6 @@
         ERROR_MIN_ENDSTOP_PRESSED = 0x1000
         ERROR_MAX_ENDSTOP_PRESSED = 0x2000
         ERROR_ESTOP_REQUESTED = 0x4000
-<<<<<<< HEAD
-        ERROR_DC_BUS_UNDER_CURRENT = 0x8000
-        ERROR_DC_BUS_OVER_CURRENT = 0x10000
-=======
->>>>>>> 2a1d95db
         ERROR_HOMING_WITHOUT_ENDSTOP = 0x20000
 
     class motor:
@@ -53,12 +48,9 @@
         ERROR_UNEXPECTED_TIMER_CALLBACK = 0x0200
         ERROR_CURRENT_SENSE_SATURATION = 0x0400
         ERROR_CURRENT_LIMIT_VIOLATION = 0x1000
-<<<<<<< HEAD
-=======
         ERROR_BRAKE_DUTY_CYCLE_NAN = 0x2000
         ERROR_DC_BUS_OVER_REGEN_CURRENT = 0x4000
         ERROR_DC_BUS_OVER_CURRENT = 0x8000
->>>>>>> 2a1d95db
 
     class encoder:
         ERROR_NONE = 0
@@ -100,10 +92,6 @@
 ENCODER_MODE_INCREMENTAL = 0x00
 ENCODER_MODE_HALL = 0x01
 ENCODER_MODE_SINCOS = 0x02
-<<<<<<< HEAD
-#ENCODER_MODE_SPI_ABS_CUI = 0x100 # currently not functional
-=======
 ENCODER_MODE_SPI_ABS_CUI = 0x100
->>>>>>> 2a1d95db
 ENCODER_MODE_SPI_ABS_AMS = 0x101
 ENCODER_MODE_SPI_ABS_AEAT = 0x102