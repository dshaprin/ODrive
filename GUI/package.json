--- conflicted
+++ resolved
@@ -20,11 +20,7 @@
     "chart.js": "^2.9.3",
     "chartjs-plugin-streaming": "^1.8.0",
     "core-js": "^3.6.5",
-<<<<<<< HEAD
-    "electron": "^11.5.0",
-=======
     "electron": "^15.5.5",
->>>>>>> af2e0aba
     "file-saver": "^2.0.2",
     "socket.io-client": "^3.0.4",
     "typeface-roboto": "0.0.75",
@@ -43,11 +39,7 @@
     "@vue/cli-plugin-router": "^4.4.6",
     "@vue/cli-service": "~4.4.0",
     "babel-eslint": "^10.1.0",
-<<<<<<< HEAD
-    "electron": "^11.5.0",
-=======
     "electron": "^15.5.5",
->>>>>>> af2e0aba
     "electron-devtools-installer": "^3.1.0",
     "electron-icon-builder": "^1.0.2",
     "eslint": "^6.7.2",
