--- conflicted
+++ resolved
@@ -509,13 +509,10 @@
         else if (&axis == axes[0] && !counting_down)
             update_timings = true; // update timings of M1
 
-<<<<<<< HEAD
-=======
         // TODO: this is out of place here. However when moving it somewhere
         // else we have to consider the timing requirements to prevent the SPI
         // transfers of axis0 and axis1 from conflicting.
         // Also see comment on sync_timers.
->>>>>>> 2a1d95db
         if((current_meas_not_DC_CAL && !axis_num) ||
                 (axis_num && !current_meas_not_DC_CAL)){
             axis.encoder_.abs_spi_start_transaction();
@@ -616,17 +613,12 @@
     }
     
     // Don't start braking until -Ibus > regen_current_allowed
-<<<<<<< HEAD
-    float brake_current        = std::max(-Ibus_sum - board_config.max_regen_current, 0.0f);
-    float brake_duty           = std::max(brake_current * std::abs(board_config.brake_resistance) / vbus_voltage, 0.0f);
-=======
     float brake_current = -Ibus_sum - board_config.max_regen_current;
     float brake_duty = brake_current * board_config.brake_resistance / vbus_voltage;
     
     if (board_config.enable_dc_bus_overvoltage_ramp && (board_config.brake_resistance > 0.0f) && (board_config.dc_bus_overvoltage_ramp_start < board_config.dc_bus_overvoltage_ramp_end)) {
         brake_duty += std::fmax((vbus_voltage - board_config.dc_bus_overvoltage_ramp_start) / (board_config.dc_bus_overvoltage_ramp_end - board_config.dc_bus_overvoltage_ramp_start), 0.0f);
     }
->>>>>>> 2a1d95db
 
     if (std::isnan(brake_duty)) {
         // Shuts off all motors AND brake resistor, sets error code on all motors.
