
#include "odrive_main.h"

#include <algorithm>

Controller::Controller(Config_t& config) :
    config_(config)
{
<<<<<<< HEAD
    update_filter_gains();
=======
>>>>>>> 6654b3a3
}

void Controller::reset() {
    pos_setpoint_ = 0.0f;
    vel_setpoint_ = 0.0f;
    vel_integrator_current_ = 0.0f;
    current_setpoint_ = 0.0f;
}

void Controller::set_error(Error_t error) {
    error_ |= error;
    axis_->error_ |= Axis::ERROR_CONTROLLER_FAILED;
}

//--------------------------------
// Command Handling
//--------------------------------

void Controller::input_pos_updated() {
    if (config_.input_mode == INPUT_MODE_TRAP_TRAJ) {
        move_to_pos(input_pos_);
    }
}

void Controller::move_to_pos(float goal_point) {
    axis_->trap_.planTrapezoidal(goal_point, pos_setpoint_, vel_setpoint_,
                                 axis_->trap_.config_.vel_limit,
                                 axis_->trap_.config_.accel_limit,
                                 axis_->trap_.config_.decel_limit);
    traj_start_loop_count_ = axis_->loop_counter_;
    trajectory_done_ = false;
    goal_point_ = goal_point;
}

void Controller::move_incremental(float displacement, bool from_goal_point = true){
    if(from_goal_point){
        move_to_pos(goal_point_ + displacement);
    } else{
        move_to_pos(pos_setpoint_ + displacement);
    }
}

void Controller::start_anticogging_calibration() {
    // Ensure the cogging map was correctly allocated earlier and that the motor is capable of calibrating
    if (axis_->error_ == Axis::ERROR_NONE) {
        config_.anticogging.calib_anticogging = true;
    }
}

// Slowly drive in the negative direction at homing_speed until the min endstop is pressed
// When pressed, set the linear count to the offset (default 0), and then
bool Controller::home_axis() {
    if (axis_->min_endstop_.config_.enabled) {
        config_.control_mode = CTRL_MODE_VELOCITY_CONTROL;
        input_pos_ = 0.0f;
        input_pos_updated();
        input_vel_ = -config_.homing_speed;
        input_current_ = 0.0f;
        axis_->homing_state_ = HOMING_STATE_HOMING;
    } else {
        return false;
    }
    return true;
}

/*
 * This anti-cogging implementation iterates through each encoder position,
 * waits for zero velocity & position error,
 * then samples the current required to maintain that position.
 * 
 * This holding current is added as a feedforward term in the control loop.
 */
bool Controller::anticogging_calibration(float pos_estimate, float vel_estimate) {
    if (config_.anticogging.calib_anticogging) {
        float pos_err = config_.anticogging.index - pos_estimate;
        if (fabsf(pos_err) <= config_.anticogging.calib_pos_threshold &&
            fabsf(vel_estimate) < config_.anticogging.calib_vel_threshold) {
            config_.anticogging.cogging_map[std::clamp<uint32_t>(config_.anticogging.index++, 0, 3600)] = vel_integrator_current_;
        }
        if (config_.anticogging.index < 3600) {
<<<<<<< HEAD
            config_.control_mode = CTRL_MODE_POSITION_CONTROL;
            input_pos_ = config_.anticogging.index * config_.anticogging.cogging_ratio;
            input_vel_ = 0.0f;
            input_current_ = 0.0f;
            input_pos_updated();
            return false;
        } else {
            config_.anticogging.index = 0;
            config_.control_mode = CTRL_MODE_POSITION_CONTROL;
            input_pos_ = 0.0f;  // Send the motor home
            input_vel_ = 0.0f;
            input_current_ = 0.0f;
            input_pos_updated();
            config_.anticogging.use_anticogging = true;  // We're good to go, enable anti-cogging
=======
            set_pos_setpoint(config_.anticogging.index * axis_->encoder_.getCoggingRatio(), 0.0f, 0.0f);
            return false;
        } else {
            config_.anticogging.index = 0;
            set_pos_setpoint(0.0f, 0.0f, 0.0f);  // Send the motor home
            config_.anticogging.anticogging_valid = true;  // We're good to go, enable anti-cogging
>>>>>>> 6654b3a3
            config_.anticogging.calib_anticogging = false;
            return true;
        }
    }
    return false;
}

void Controller::update_filter_gains() {
    input_filter_ki_ = 2.0f * config_.input_filter_bandwidth;  // basic conversion to discrete time
    input_filter_kp_ = 0.25f * (input_filter_ki_ * input_filter_ki_); // Critically damped
}

bool Controller::update(float pos_estimate, float vel_estimate, float* current_setpoint_output) {
    // Only runs if config_.anticogging.calib_anticogging is true; non-blocking
    anticogging_calibration(pos_estimate, vel_estimate);
    float anticogging_pos = pos_estimate / axis_->encoder_.getCoggingRatio();

    // Update inputs
    switch (config_.input_mode) {
        case INPUT_MODE_INACTIVE: {
            // do nothing
        } break;
        case INPUT_MODE_PASSTHROUGH: {
            pos_setpoint_ = input_pos_;
            vel_setpoint_ = input_vel_;
            current_setpoint_ = input_current_;
        } break;
        case INPUT_MODE_VEL_RAMP: {
            float max_step_size = current_meas_period * config_.vel_ramp_rate;
            float full_step = input_vel_ - vel_setpoint_;
            float step;
            if (fabsf(full_step) > max_step_size) {
                step = std::copysignf(max_step_size, full_step);
            } else {
                step = full_step;
            }
            vel_setpoint_ += step;
            current_setpoint_ = step / current_meas_period * config_.inertia;
        } break;
        case INPUT_MODE_POS_FILTER: {
            // 2nd order pos tracking filter
            float delta_pos = input_pos_ - pos_setpoint_; // Pos error
            float delta_vel = input_vel_ - vel_setpoint_; // Vel error
            float accel = input_filter_kp_*delta_pos + input_filter_ki_*delta_vel; // Feedback
            current_setpoint_ = accel * config_.inertia; // Accel
            vel_setpoint_ += current_meas_period * accel; // delta vel
            pos_setpoint_ += current_meas_period * vel_setpoint_; // Delta pos
        } break;
        // case INPUT_MODE_MIX_CHANNELS: {
        //     // NOT YET IMPLEMENTED
        // } break;
        case INPUT_MODE_TRAP_TRAJ: {
            // Avoid updating uninitialized trajectory
            if (trajectory_done_)
                break;
            // Note: uint32_t loop count delta is OK across overflow
            // Beware of negative deltas, as they will not be well behaved due to uint!
            float t = (axis_->loop_counter_ - traj_start_loop_count_) * current_meas_period;
            if (t > axis_->trap_.Tf_) {
                // Drop into position control mode when done to avoid problems on loop counter delta overflow
                config_.control_mode = CTRL_MODE_POSITION_CONTROL;
                pos_setpoint_ = input_pos_;
                vel_setpoint_ = 0.0f;
                current_setpoint_ = 0.0f;
            } else {
                TrapezoidalTrajectory::Step_t traj_step = axis_->trap_.eval(t);
                pos_setpoint_ = traj_step.Y;
                vel_setpoint_ = traj_step.Yd;
                current_setpoint_ = traj_step.Ydd * config_.inertia;
            }
            anticogging_pos = pos_setpoint_; // FF the position setpoint instead of the pos_estimate
        } break;
        default: {
            set_error(ERROR_INVALID_INPUT_MODE);
            return false;
        }
    }

    // Position control
    // TODO Decide if we want to use encoder or pll position here
    float vel_des = vel_setpoint_;
    if (config_.control_mode >= CTRL_MODE_POSITION_CONTROL) {
        float pos_err;
        if (config_.setpoints_in_cpr) {
            // TODO this breaks the semantics that estimates come in on the arguments.
            // It's probably better to call a get_estimate that will arbitrate (enc vs sensorless) instead.
            float cpr = (float)(axis_->encoder_.config_.cpr);
            // Keep pos setpoint from drifting
            pos_setpoint_ = fmodf_pos(pos_setpoint_, cpr);
            // Circular delta
            pos_err = pos_setpoint_ - axis_->encoder_.pos_cpr_;
            pos_err = wrap_pm(pos_err, 0.5f * cpr);
        } else {
            pos_err = pos_setpoint_ - pos_estimate;
        }
        vel_des += config_.pos_gain * pos_err;
    }

    // Velocity limiting
    float vel_lim = config_.vel_limit;
    if (vel_des > vel_lim) vel_des = vel_lim;
    if (vel_des < -vel_lim) vel_des = -vel_lim;

    // Check for overspeed fault (done in this module (controller) for cohesion with vel_lim)
    if (config_.vel_limit_tolerance > 0.0f) { // 0.0f to disable
        if (fabsf(vel_estimate) > config_.vel_limit_tolerance * vel_lim) {
            set_error(ERROR_OVERSPEED);
            return false;
        }
    }

    // Velocity control
    float Iq = current_setpoint_;

    // Anti-cogging is enabled after calibration
    // We get the current position and apply a current feed-forward
    // ensuring that we handle negative encoder positions properly (-1 == motor->encoder.encoder_cpr - 1)
    if (config_.anticogging.anticogging_valid) {
        Iq += config_.anticogging.cogging_map[std::clamp(mod(static_cast<int>(anticogging_pos), axis_->encoder_.config_.cpr), 0, 3600)];
    }

    float v_err = vel_des - vel_estimate;
    if (config_.control_mode >= CTRL_MODE_VELOCITY_CONTROL) {
        Iq += config_.vel_gain * v_err;
    }

    // Velocity integral action before limiting
    Iq += vel_integrator_current_;

    // Current limiting
    bool limited = false;
    float Ilim = axis_->motor_.effective_current_lim();
    if (Iq > Ilim) {
        limited = true;
        Iq = Ilim;
    }
    if (Iq < -Ilim) {
        limited = true;
        Iq = -Ilim;
    }

    // Velocity integrator (behaviour dependent on limiting)
    if (config_.control_mode < CTRL_MODE_VELOCITY_CONTROL) {
        // reset integral if not in use
        vel_integrator_current_ = 0.0f;
    } else {
        if (limited) {
            // TODO make decayfactor configurable
            vel_integrator_current_ *= 0.99f;
        } else {
            vel_integrator_current_ += (config_.vel_integrator_gain * current_meas_period) * v_err;
        }
    }

    if (current_setpoint_output) *current_setpoint_output = Iq;
    return true;
}<|MERGE_RESOLUTION|>--- conflicted
+++ resolved
@@ -6,10 +6,7 @@
 Controller::Controller(Config_t& config) :
     config_(config)
 {
-<<<<<<< HEAD
     update_filter_gains();
-=======
->>>>>>> 6654b3a3
 }
 
 void Controller::reset() {
@@ -90,7 +87,6 @@
             config_.anticogging.cogging_map[std::clamp<uint32_t>(config_.anticogging.index++, 0, 3600)] = vel_integrator_current_;
         }
         if (config_.anticogging.index < 3600) {
-<<<<<<< HEAD
             config_.control_mode = CTRL_MODE_POSITION_CONTROL;
             input_pos_ = config_.anticogging.index * config_.anticogging.cogging_ratio;
             input_vel_ = 0.0f;
@@ -105,14 +101,6 @@
             input_current_ = 0.0f;
             input_pos_updated();
             config_.anticogging.use_anticogging = true;  // We're good to go, enable anti-cogging
-=======
-            set_pos_setpoint(config_.anticogging.index * axis_->encoder_.getCoggingRatio(), 0.0f, 0.0f);
-            return false;
-        } else {
-            config_.anticogging.index = 0;
-            set_pos_setpoint(0.0f, 0.0f, 0.0f);  // Send the motor home
-            config_.anticogging.anticogging_valid = true;  // We're good to go, enable anti-cogging
->>>>>>> 6654b3a3
             config_.anticogging.calib_anticogging = false;
             return true;
         }
