--- conflicted
+++ resolved
@@ -150,7 +150,6 @@
     }
 }
 
-<<<<<<< HEAD
 void ODrive::clear_errors() {
     for (auto& axis: axes) {
         axis.motor_.error_ = Motor::ERROR_NONE;
@@ -159,20 +158,6 @@
         axis.encoder_.error_ = Encoder::ERROR_NONE;
         axis.encoder_.spi_error_rate_ = 0.0f;
         axis.error_ = Axis::ERROR_NONE;
-=======
-static void usb_deferred_interrupt_thread(void * ctx) {
-    (void) ctx; // unused parameter
-  
-    for (;;) {
-        // Wait for signalling from USB interrupt (OTG_FS_IRQHandler)
-        osStatus semaphore_status = osSemaphoreWait(sem_usb_irq, osWaitForever);
-        if (semaphore_status == osOK) {
-            // We have a new incoming USB transmission: handle it
-            HAL_PCD_IRQHandler(&usb_pcd_handle);
-            // Let the irq (OTG_FS_IRQHandler) fire again.
-            HAL_NVIC_EnableIRQ((usb_pcd_handle.Instance == USB_OTG_FS) ? OTG_FS_IRQn : OTG_HS_IRQn);
-        }
->>>>>>> b089573f
     }
     error_ = ERROR_NONE;
 }
@@ -403,7 +388,13 @@
     // must happen after communication is initialized
     pwm0_input.init();
 
-<<<<<<< HEAD
+    // Set up the CS pins for absolute encoders (TODO: move to GPIO init switch statement)
+    for(auto& axis : axes){
+        if(axis.encoder_.config_.mode & Encoder::MODE_FLAG_ABS){
+            axis.encoder_.abs_spi_cs_pin_init();
+        }
+    }
+
     // Try to initialized gate drivers for fault-free startup.
     // If this does not succeed, a fault will be raised and the idle loop will
     // periodically attempt to reinit the gate driver.
@@ -412,28 +403,7 @@
     }
 
     for(auto& axis: axes){
-=======
-    // Set up the CS pins for absolute encoders
-    for(auto& axis : axes){
-        if(axis.encoder_.config_.mode & Encoder::MODE_FLAG_ABS){
-            axis.encoder_.abs_spi_cs_pin_init();
-        }
-    }
-
-    // Setup motors (DRV8301 SPI transactions here)
-    for(auto& axis : axes){
-        axis.motor_.setup();
-    }
-
-    // Setup encoders (Starts encoder SPI transactions)
-    for(auto& axis : axes){
->>>>>>> b089573f
         axis.encoder_.setup();
-    }
-
-    // Setup anything remaining in each axis
-    for(auto& axis : axes){
-        axis.setup();
     }
 
     // Start PWM and enable adc interrupts/callbacks
