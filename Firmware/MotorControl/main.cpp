
#define __MAIN_CPP__
#include "odrive_main.h"
#include "nvm_config.hpp"

#include "freertos_vars.h"
#include <communication/interface_usb.h>
#include <communication/interface_uart.h>
#include <communication/interface_i2c.h>

BoardConfig_t board_config;
Encoder::Config_t encoder_configs[AXIS_COUNT];
ControllerConfig_t controller_configs[AXIS_COUNT];
MotorConfig_t motor_configs[AXIS_COUNT];
AxisConfig_t axis_configs[AXIS_COUNT];
bool user_config_loaded_;

SystemStats_t system_stats_ = { 0 };

Axis *axes[AXIS_COUNT];

typedef Config<
    BoardConfig_t,
    Encoder::Config_t[AXIS_COUNT],
    ControllerConfig_t[AXIS_COUNT],
    MotorConfig_t[AXIS_COUNT],
    AxisConfig_t[AXIS_COUNT]> ConfigFormat;

void save_configuration(void) {
    if (ConfigFormat::safe_store_config(
            &board_config,
            &encoder_configs,
            &controller_configs,
            &motor_configs,
            &axis_configs)) {
        //printf("saving configuration failed\r\n"); osDelay(5);
    } else {
        user_config_loaded_ = true;
    }
}

void load_configuration(void) {
    // Try to load configs
    if (NVM_init() ||
        ConfigFormat::safe_load_config(
                &board_config,
                &encoder_configs,
                &controller_configs,
                &motor_configs,
                &axis_configs)) {
        //If loading failed, restore defaults
        board_config = BoardConfig_t();
        for (size_t i = 0; i < AXIS_COUNT; ++i) {
            encoder_configs[i] = Encoder::Config_t();
            controller_configs[i] = ControllerConfig_t();
            motor_configs[i] = MotorConfig_t();
            axis_configs[i] = AxisConfig_t();
        }
    } else {
        user_config_loaded_ = true;
    }
}

void erase_configuration(void) {
    NVM_erase();
}

void enter_dfu_mode() {
    if ((hw_version_major == 3) && (hw_version_minor >= 5)) {
        __asm volatile ("CPSID I\n\t":::"memory"); // disable interrupts
        _reboot_cookie = 0xDEADBEEF;
        NVIC_SystemReset();
    } else {
        /*
        * DFU mode is only allowed on board version >= 3.5 because it can burn
        * the brake resistor FETs on older boards.
        * If you really want to use it on an older board, add 3.3k pull-down resistors
        * to the AUX_L and AUX_H signals and _only then_ uncomment these lines.
        */
        //__asm volatile ("CPSID I\n\t":::"memory"); // disable interrupts
        //_reboot_cookie = 0xDEADFE75;
        //NVIC_SystemReset();
    }
}

extern "C" {
int odrive_main(void);
void vApplicationStackOverflowHook(void) {
    for (;;); // TODO: safe action
}
void vApplicationIdleHook(void) {
    if (system_stats_.fully_booted) {
        system_stats_.uptime = xTaskGetTickCount();
        system_stats_.min_heap_space = xPortGetMinimumEverFreeHeapSize();
        system_stats_.min_stack_space_comms = uxTaskGetStackHighWaterMark(comm_thread) * sizeof(StackType_t);
        system_stats_.min_stack_space_axis0 = uxTaskGetStackHighWaterMark(axes[0]->thread_id_) * sizeof(StackType_t);
        system_stats_.min_stack_space_axis1 = uxTaskGetStackHighWaterMark(axes[1]->thread_id_) * sizeof(StackType_t);
        system_stats_.min_stack_space_usb = uxTaskGetStackHighWaterMark(usb_thread) * sizeof(StackType_t);
        system_stats_.min_stack_space_uart = uxTaskGetStackHighWaterMark(uart_thread) * sizeof(StackType_t);
        system_stats_.min_stack_space_usb_irq = uxTaskGetStackHighWaterMark(usb_irq_thread) * sizeof(StackType_t);
        system_stats_.min_stack_space_startup = uxTaskGetStackHighWaterMark(defaultTaskHandle) * sizeof(StackType_t);
    }
}
}

int odrive_main(void) {
    // Load persistent configuration (or defaults)
    load_configuration();

<<<<<<< HEAD
    // Init general user ADC on some GPIOs.
=======
    if (board_config.enable_i2c_instead_of_can) {
        // Set up the direction GPIO as input
        GPIO_InitTypeDef GPIO_InitStruct;
        GPIO_InitStruct.Mode = GPIO_MODE_INPUT;
        GPIO_InitStruct.Pull = GPIO_PULLUP;

        GPIO_InitStruct.Pin = I2C_A0_PIN;
        HAL_GPIO_Init(I2C_A0_PORT, &GPIO_InitStruct);
        GPIO_InitStruct.Pin = I2C_A1_PIN;
        HAL_GPIO_Init(I2C_A1_PORT, &GPIO_InitStruct);
        GPIO_InitStruct.Pin = I2C_A2_PIN;
        HAL_GPIO_Init(I2C_A2_PORT, &GPIO_InitStruct);

        osDelay(1);
        i2c_stats_.addr = (0xD << 3);
        i2c_stats_.addr |= HAL_GPIO_ReadPin(I2C_A0_PORT, I2C_A0_PIN) != GPIO_PIN_RESET ? 0x1 : 0;
        i2c_stats_.addr |= HAL_GPIO_ReadPin(I2C_A1_PORT, I2C_A1_PIN) != GPIO_PIN_RESET ? 0x2 : 0;
        i2c_stats_.addr |= HAL_GPIO_ReadPin(I2C_A2_PORT, I2C_A2_PIN) != GPIO_PIN_RESET ? 0x4 : 0;
        MX_I2C1_Init(i2c_stats_.addr);
    } else {
        MX_CAN1_Init();
    }

    // Init general user ADC on GPIO 1 and GPIO 2
>>>>>>> 2a7743ef
    GPIO_InitTypeDef GPIO_InitStruct;
    GPIO_InitStruct.Mode = GPIO_MODE_ANALOG;
    GPIO_InitStruct.Pull = GPIO_NOPULL;
    GPIO_InitStruct.Pin = GPIO_1_Pin;
    HAL_GPIO_Init(GPIO_1_GPIO_Port, &GPIO_InitStruct);
    GPIO_InitStruct.Pin = GPIO_2_Pin;
    HAL_GPIO_Init(GPIO_2_GPIO_Port, &GPIO_InitStruct);
<<<<<<< HEAD
    GPIO_InitStruct.Pin = GPIO_3_Pin;
    HAL_GPIO_Init(GPIO_3_GPIO_Port, &GPIO_InitStruct);
    GPIO_InitStruct.Pin = GPIO_4_Pin;
    HAL_GPIO_Init(GPIO_4_GPIO_Port, &GPIO_InitStruct);
#if HW_VERSION_MAJOR == 3 && HW_VERSION_MAJOR >= 5
    GPIO_InitStruct.Pin = GPIO_5_Pin;
    HAL_GPIO_Init(GPIO_5_GPIO_Port, &GPIO_InitStruct);
#endif
=======
>>>>>>> 2a7743ef

    // Construct all objects.
    for (size_t i = 0; i < AXIS_COUNT; ++i) {
        Encoder *encoder = new Encoder(hw_configs[i].encoder_config,
                                       encoder_configs[i]);
        SensorlessEstimator *sensorless_estimator = new SensorlessEstimator();
        Controller *controller = new Controller(controller_configs[i]);
        Motor *motor = new Motor(hw_configs[i].motor_config,
                                 hw_configs[i].gate_driver_config,
                                 motor_configs[i]);
        axes[i] = new Axis(hw_configs[i].axis_config, axis_configs[i],
                *encoder, *sensorless_estimator, *controller, *motor);
    }
    
    // Start ADC for temperature measurements and user measurements
    start_general_purpose_adc();

    // TODO: make dynamically reconfigurable
#if HW_VERSION_MAJOR == 3 && HW_VERSION_MINOR >= 3
    if (board_config.enable_uart) {
        axes[0]->config_.enable_step_dir = false;
        axes[0]->set_step_dir_enabled(false);
        SetGPIO12toUART();
    }
#endif
    //osDelay(100);
    // Init communications (this requires the axis objects to be constructed)
    init_communication();

    // Setup hardware for all components
    for (size_t i = 0; i < AXIS_COUNT; ++i) {
        axes[i]->setup();
    }

    // Start PWM and enable adc interrupts/callbacks
    start_adc_pwm();

    // This delay serves two purposes:
    //  - Let the current sense calibration converge (the current
    //    sense interrupts are firing in background by now)
    //  - Allow a user to interrupt the code, e.g. by flashing a new code,
    //    before it does anything crazy
    // TODO make timing a function of calibration filter tau
    osDelay(1500);

    // Start state machine threads. Each thread will go through various calibration
    // procedures and then run the actual controller loops.
    // TODO: generalize for AXIS_COUNT != 2
    for (size_t i = 0; i < AXIS_COUNT; ++i) {
        axes[i]->start_thread();
    }

    system_stats_.fully_booted = true;
    return 0;
}<|MERGE_RESOLUTION|>--- conflicted
+++ resolved
@@ -107,9 +107,6 @@
     // Load persistent configuration (or defaults)
     load_configuration();
 
-<<<<<<< HEAD
-    // Init general user ADC on some GPIOs.
-=======
     if (board_config.enable_i2c_instead_of_can) {
         // Set up the direction GPIO as input
         GPIO_InitTypeDef GPIO_InitStruct;
@@ -133,8 +130,7 @@
         MX_CAN1_Init();
     }
 
-    // Init general user ADC on GPIO 1 and GPIO 2
->>>>>>> 2a7743ef
+    // Init general user ADC on some GPIOs.
     GPIO_InitTypeDef GPIO_InitStruct;
     GPIO_InitStruct.Mode = GPIO_MODE_ANALOG;
     GPIO_InitStruct.Pull = GPIO_NOPULL;
@@ -142,7 +138,6 @@
     HAL_GPIO_Init(GPIO_1_GPIO_Port, &GPIO_InitStruct);
     GPIO_InitStruct.Pin = GPIO_2_Pin;
     HAL_GPIO_Init(GPIO_2_GPIO_Port, &GPIO_InitStruct);
-<<<<<<< HEAD
     GPIO_InitStruct.Pin = GPIO_3_Pin;
     HAL_GPIO_Init(GPIO_3_GPIO_Port, &GPIO_InitStruct);
     GPIO_InitStruct.Pin = GPIO_4_Pin;
@@ -151,8 +146,6 @@
     GPIO_InitStruct.Pin = GPIO_5_Pin;
     HAL_GPIO_Init(GPIO_5_GPIO_Port, &GPIO_InitStruct);
 #endif
-=======
->>>>>>> 2a7743ef
 
     // Construct all objects.
     for (size_t i = 0; i < AXIS_COUNT; ++i) {
