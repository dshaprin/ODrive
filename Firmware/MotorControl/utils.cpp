--- conflicted
+++ resolved
@@ -2,12 +2,6 @@
 #include <utils.hpp>
 #include <board.h>
 
-<<<<<<< HEAD
-#include <tim.h>
-
-
-int SVM(float alpha, float beta, float* tA, float* tB, float* tC) {
-=======
 
 // Compute rising edge timings (0.0 - 1.0) as a function of alpha-beta
 // as per the magnitude invariant clarke transform
@@ -15,7 +9,6 @@
 // Returns true on success, and false if the input was out of range
 std::tuple<float, float, float, bool> SVM(float alpha, float beta) {
     float tA, tB, tC;
->>>>>>> a428d08e
     int Sextant;
 
     if (beta >= 0.0f) {
