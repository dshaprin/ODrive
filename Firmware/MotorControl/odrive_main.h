#ifndef __ODRIVE_MAIN_H
#define __ODRIVE_MAIN_H

#ifdef __cplusplus
#include <communication/protocol.hpp>
extern "C" {
#endif

// STM specific includes
#include <stm32f4xx_hal.h>  // Sets up the correct chip specifc defines required by arm_math
#include <can.h>
#include <i2c.h>
#define ARM_MATH_CM4 // TODO: might change in future board versions
#include <arm_math.h>

// OS includes
#include <cmsis_os.h>

// Hardware configuration
#if HW_VERSION_MAJOR == 3
#include "board_config_v3.h"
#else
#error "unknown board version"
#endif

//default timeout waiting for phase measurement signals
#define PH_CURRENT_MEAS_TIMEOUT 2 // [ms]

//TODO clean this up
static const float current_meas_period = CURRENT_MEAS_PERIOD;
static const int current_meas_hz = CURRENT_MEAS_HZ;
// extern const float elec_rad_per_enc;
extern uint32_t _reboot_cookie;
extern bool user_config_loaded_;

extern uint64_t serial_number;
extern char serial_number_str[13];

#define ADC_CHANNEL_COUNT 16
extern uint16_t adc_measurements_[ADC_CHANNEL_COUNT];

typedef struct {
    bool fully_booted;
    uint32_t uptime; // [ms]
    uint32_t min_heap_space; // FreeRTOS heap [Bytes]
    uint32_t min_stack_space_axis0; // minimum remaining space since startup [Bytes]
    uint32_t min_stack_space_axis1;
    uint32_t min_stack_space_comms;
    uint32_t min_stack_space_usb;
    uint32_t min_stack_space_uart;
    uint32_t min_stack_space_usb_irq;
    uint32_t min_stack_space_startup;
} SystemStats_t;
extern SystemStats_t system_stats_;

#ifdef __cplusplus
}

struct PWMMapping_t {
    endpoint_ref_t endpoint = { 0 };
    float min = 0;
    float max = 0;
};

// @brief general user configurable board configuration
struct BoardConfig_t {
    bool enable_uart = true;
    bool enable_i2c_instead_of_can = false;
    bool enable_ascii_protocol_on_usb = true;
#if HW_VERSION_MAJOR == 3 && HW_VERSION_MINOR >= 5 && HW_VERSION_VOLTAGE >= 48
    float brake_resistance = 2.0f;     // [ohm]
#else
    float brake_resistance = 0.47f;     // [ohm]
#endif
    float dc_bus_undervoltage_trip_level = 8.0f;                        //<! [V] minimum voltage below which the motor stops operating
    float dc_bus_overvoltage_trip_level = 1.08f * HW_VERSION_VOLTAGE;   //<! [V] maximum voltage above which the motor stops operating.
                                                                        //<! This protects against cases in which the power supply fails to dissipate
                                                                        //<! the brake power if the brake resistor is disabled.
                                                                        //<! The default is 26V for the 24V board version and 52V for the 48V board version.
    PWMMapping_t pwm_mappings[GPIO_COUNT];
};
extern BoardConfig_t board_config;
extern bool user_config_loaded_;

class Axis;
class Motor;

constexpr size_t AXIS_COUNT = 2;
extern Axis *axes[AXIS_COUNT];

// if you use the oscilloscope feature you can bump up this value
#define OSCILLOSCOPE_SIZE 128
extern float oscilloscope[OSCILLOSCOPE_SIZE];
extern size_t oscilloscope_pos;

// TODO: move
// this is technically not thread-safe but practically it might be
#define DEFINE_ENUM_FLAG_OPERATORS(ENUMTYPE) \
inline ENUMTYPE operator | (ENUMTYPE a, ENUMTYPE b) { return static_cast<ENUMTYPE>(static_cast<std::underlying_type_t<ENUMTYPE>>(a) | static_cast<std::underlying_type_t<ENUMTYPE>>(b)); } \
inline ENUMTYPE operator & (ENUMTYPE a, ENUMTYPE b) { return static_cast<ENUMTYPE>(static_cast<std::underlying_type_t<ENUMTYPE>>(a) & static_cast<std::underlying_type_t<ENUMTYPE>>(b)); } \
inline ENUMTYPE operator ^ (ENUMTYPE a, ENUMTYPE b) { return static_cast<ENUMTYPE>(static_cast<std::underlying_type_t<ENUMTYPE>>(a) ^ static_cast<std::underlying_type_t<ENUMTYPE>>(b)); } \
inline ENUMTYPE &operator |= (ENUMTYPE &a, ENUMTYPE b) { return reinterpret_cast<ENUMTYPE&>(reinterpret_cast<std::underlying_type_t<ENUMTYPE>&>(a) |= static_cast<std::underlying_type_t<ENUMTYPE>>(b)); } \
inline ENUMTYPE &operator &= (ENUMTYPE &a, ENUMTYPE b) { return reinterpret_cast<ENUMTYPE&>(reinterpret_cast<std::underlying_type_t<ENUMTYPE>&>(a) &= static_cast<std::underlying_type_t<ENUMTYPE>>(b)); } \
inline ENUMTYPE &operator ^= (ENUMTYPE &a, ENUMTYPE b) { return reinterpret_cast<ENUMTYPE&>(reinterpret_cast<std::underlying_type_t<ENUMTYPE>&>(a) ^= static_cast<std::underlying_type_t<ENUMTYPE>>(b)); } \
inline ENUMTYPE operator ~ (ENUMTYPE a) { return static_cast<ENUMTYPE>(~static_cast<std::underlying_type_t<ENUMTYPE>>(a)); }


// ODrive specific includes
<<<<<<< HEAD
=======
#include <fibre/protocol.hpp>
>>>>>>> 96001caf
#include <utils.h>
#include <low_level.h>
#include <encoder.hpp>
#include <sensorless_estimator.hpp>
#include <controller.hpp>
#include <motor.hpp>
#include <axis.hpp>
#include <communication/communication.h>

#endif // __cplusplus


// general system functions defined in main.cpp
void save_configuration(void);
void erase_configuration(void);
void enter_dfu_mode(void);

#endif /* __ODRIVE_MAIN_H */<|MERGE_RESOLUTION|>--- conflicted
+++ resolved
@@ -106,10 +106,7 @@
 
 
 // ODrive specific includes
-<<<<<<< HEAD
-=======
 #include <fibre/protocol.hpp>
->>>>>>> 96001caf
 #include <utils.h>
 #include <low_level.h>
 #include <encoder.hpp>
