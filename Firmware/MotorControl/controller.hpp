--- conflicted
+++ resolved
@@ -5,28 +5,6 @@
 #error "This file should not be included directly. Include odrive_main.h instead."
 #endif
 
-<<<<<<< HEAD
-// Note: these should be sorted from lowest level of control to
-// highest level of control, to allow "<" style comparisons.
-typedef enum {
-    CTRL_MODE_VOLTAGE_CONTROL = 0,
-    CTRL_MODE_CURRENT_CONTROL = 1,
-    CTRL_MODE_VELOCITY_CONTROL = 2,
-    CTRL_MODE_POSITION_CONTROL = 3
-} Motor_control_mode_t;
-
-struct ControllerConfig_t {
-    Motor_control_mode_t control_mode = CTRL_MODE_POSITION_CONTROL;  //see: Motor_control_mode_t
-    float pos_gain = 20.0f;  // [(counts/s) / counts]
-    float vel_gain = 5.0f / 10000.0f;  // [A/(counts/s)]
-    // float vel_gain = 5.0f / 200.0f, // [A/(rad/s)] <sensorless example>
-    float vel_integrator_gain = 10.0f / 10000.0f;  // [A/(counts/s * s)]
-    float vel_limit = 20000.0f;           // [counts/s]
-    float homing_speed = 2000.0f;   // [counts/s]
-};
-
-=======
->>>>>>> be0cc946
 class Controller {
 public:
     // Note: these should be sorted from lowest level of control to
@@ -46,7 +24,8 @@
         // float vel_gain = 5.0f / 200.0f, // [A/(rad/s)] <sensorless example>
         float vel_integrator_gain = 10.0f / 10000.0f;  // [A/(counts/s * s)]
         float vel_limit = 20000.0f;           // [counts/s]
-    };
+    float homing_speed = 2000.0f;   // [counts/s]
+};
 
     Controller(Config_t& config);
     void reset();
@@ -55,12 +34,10 @@
     void set_vel_setpoint(float vel_setpoint, float current_feed_forward);
     void set_current_setpoint(float current_setpoint);
 
-<<<<<<< HEAD
-    bool home_axis();
-=======
     // Trajectory-Planned control
     void move_to_pos(float goal_point);
->>>>>>> be0cc946
+
+    bool home_axis();
     
     // TODO: make this more similar to other calibration loops
     void start_anticogging_calibration();
@@ -124,13 +101,9 @@
                 "vel_setpoint", "current_feed_forward"),
             make_protocol_function("set_current_setpoint", *this, &Controller::set_current_setpoint,
                 "current_setpoint"),
-<<<<<<< HEAD
             make_protocol_function("start_anticogging_calibration", *this, &Controller::start_anticogging_calibration),
+            make_protocol_function("move_to_pos", *this, &Controller::move_to_pos, "goal_point"),
             make_protocol_function("home_axis", *this, &Controller::home_axis)
-=======
-            make_protocol_function("move_to_pos", *this, &Controller::move_to_pos, "goal_point"),
-            make_protocol_function("start_anticogging_calibration", *this, &Controller::start_anticogging_calibration)
->>>>>>> be0cc946
         );
     }
 };
