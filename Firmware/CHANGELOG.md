# Unreleased Features
Please add a note of your changes below this heading if you make a Pull Request.

### Added
<<<<<<< HEAD
 * `make write_otp` command to burn the board version onto the ODrive's one-time programmable memory. If you have an ODrive v3.4 or older, you should run this once for a better firmware update user experience in the future. Run the command without any options for more details. Once set, the board version is exposed through the `board_version_[...]` properties.
 * bake Git-derived firmware version into firmware binary. The firmware version is exposed through the `fw_version_[...]` properties.
 * infrastructure to publish the python tools to PyPi. See `tools/setup.py` for details.

### Changed
 * The DFU script now verifies the flash after writing
 * Refactor python tools
   * The scripts `explore_odrive.py`, `liveplotter.py`, `drv_status.py` and `rate_test.py` have been merged into one single `odrivetool` script. Running this script without any arguments provides the shell that `explore_odrive.py` used to provide.
   * The command line options of `odrivetool` have changed compared to the original `explore_odrive.py`. See `odrivetool --help` for more details.
   * `odrivetool` (previously `explore_odrive.py`) now supports controlling multiple ODrives concurrently (`odrv0`, `odrv1`, ...)
   * No need to restart the `odrivetool` shell when devices get disconnected and reconnected
   * ODrive accesses from within python tools are now thread-safe. That means you can read from the same remote property from multiple threads concurrently.
   * The liveplotter (`odrivetool liveplotter`, formerly `liveplotter.py`) does no longer steal focus and closes as expected
   * (experimental: start liveplotter from `odrivetool` shell by typing `start_liveplotter(lambda: odrv0.motor0.encoder.encoder_state)`)

* Set thread priority of USB pump thread above protocol thread
=======
 * `make write_otp` command to burn the board version onto the ODrive's one-time programmable memory. If you have an ODrive v3.4 or older, you should run this once for a better firmware update user experience in the future. Run the command without any options for more details. Once set, the board version is exposed through the `hw_version_[...]` properties.
 * bake Git-derived firmware version into firmware binary. The firmware version is exposed through the `fw_version_[...]` properties.
 * infrastructure to publish the python tools to PyPi. See `tools/setup.py` for details.

### Changed
* The DFU script now verifies the flash after writing
* Refactor python tools
  * The scripts `explore_odrive.py`, `liveplotter.py`, `drv_status.py` and `rate_test.py` have been merged into one single `odrivetool` script. Running this script without any arguments provides the shell that `explore_odrive.py` used to provide.
  * The command line options of `odrivetool` have changed compared to the original `explore_odrive.py`. See `odrivetool --help` for more details.
  * `odrivetool` (previously `explore_odrive.py`) now supports controlling multiple ODrives concurrently (`odrv0`, `odrv1`, ...)
  * No need to restart the `odrivetool` shell when devices get disconnected and reconnected
  * ODrive accesses from within python tools are now thread-safe. That means you can read from the same remote property from multiple threads concurrently.
  * The liveplotter (`odrivetool liveplotter`, formerly `liveplotter.py`) does no longer steal focus and closes as expected
  * (experimental: start liveplotter from `odrivetool` shell by typing `start_liveplotter(lambda: odrv0.motor0.encoder.encoder_state)`)
* `make write_otp` command to burn the board version onto the ODrive's one-time programmable memory. If you have an ODrive v3.4 or older, you can run this once for a better firmware update user experience in the future. Run the command without any options for more details. Once set, the board version is exposed through the `board_version_[...]` properties.
* bake Git-derived firmware version into firmware binary. The firmware version is exposed through the `fw_version_[...]` properties.
* Set thread priority of USB pump thread above protocol thread

### Changed
* The DFU script now verifies the flash after writing

>>>>>>> 1cdda103
### Fixed
* Enums now transported with correct underlying type on native protocol

# Releases

## [0.3.6] - 2018-03-26

### Added
* **Storing of configuration parameters to Non Volatile Memory**
* **USB Bootloader**
* `make erase_config` to erase the configuration with an STLink (the configuration can also be erased from within explore_odrive.py, using `odrv0.erase_configuration()`)
* Travis-CI builds firmware for all board versions and deploys the binaries when a tag is pushed to master

### Changed
* Most of the code from `lowlevel.c` moved to `axis.cpp`, `encoder.cpp`, `controller.cpp`, `sensorless_estimator.cpp`, `motor.cpp` and the corresponding header files
* Refactoring of the developer-facing communication protocol interface. See e.g. `axis.hpp` or `controller.hpp` for examples on how to add your own fields and functions
* Change of the user-facing field paths. E.g. `my_odrive.motor0.pos_setpoint` is now at `my_odrive.axis0.controller.pos_setpoint`. Names are mostly unchanged.
* Rewrite of the top-level per-axis state-machine
* The build is now configured using the `tup.config` file instead of editing source files. Make sure you set your board version correctly. See [here](README.md#configuring-the-build) for details.
* The toplevel directory for tup is now `Firmware`. If you used tup before, go to `Firmware` and run `rm -rd ../.tup; rm -rd build/*; make`.
* Update CubeMX generated STM platform code to version 1.19.0
* Remove `UUID_0`, `UUID_1` and `UUID_2` from USB protocol. Use `serial_number` instead.
* Freertos memory pool (task stacks, etc) now uses Core Coupled Memory.

### Fixed
* malloc now fails if we run out of memory (before it would always succeed even if we are out of ram...)

## [0.3.5] - 2018-03-04

### Added
* Reporting error if your encoder CPR is incorrect
* Ability to start anticogging calibration over USB protocol
* Reporting of DRV status/control registers and fault codes
* DRV status read script
* Microsecond delay function
* Travis-CI
* Firmware update over USB

### Changed
* Build system is now tup instead of make. Please check the [Readme](README.md#installing-prerequisites) for installation instructions.

## [0.3.4] - 2018-02-13

### Fixed
* Broken way to check for python 2. Python 2 not supported yet.

## [0.3.3] - 2018-02-12

### Added
* Liveplotter script
* Automatic recovery of USB halt/stall condition

### Changed
* Modified python code to be Python 2 compatible

### Fixed
* USB CSC (USB serial) now reports a sensible baud rate

## [0.3.2] - 2018-02-02

### Added
* Gimbal motor mode
* Encoder index pulse support
* `resistance_calib_max_voltage` parameter

## [0.3.1] - 2018-01-18

### Added
* UUID Endpoint
* Reporting of correct ODrive version on USB descriptor
* Getting started instructions for VSCode

### Changed
* USB Product ID to 0x0D32, as it is the only Pid we were allocated on [pid.codes](http://pid.codes/1209/0D32/)
* Recommended method to debug firmware from VSCode now uses Cortex-Debug extension instead of native-debug.
* Refactor IDE instructions into separate files

### Fixed
* Bug where the remote function calls from Python to the ODrive were not working properly.

## [0.3] - 2017-12-18
### Added
* **New binary communication protocol**
  * This is a much richer and more efficient binary protocol than the old human-readable protocol.
  * The old protocol is still available (but will be depricated eventually). You must manually chose to fall back on this protocol if you wish to still use it.
* Support for C++
* Demo scripts for getting started with commanding ODrive from python
* Protection from user setting current_lim higher than is measurable
* Current sense shunt values for HW v3.4
* Check DRV chip fault line

### Changed
* Shunt resistance values for v3.3 and earlier to include extra resistance of PCB
* Default HW revision to v3.4
* Refactoring of control code:
  * Lifted top layer of low_level.c into Axis.cpp

## [0.2.2] - 2017-11-17
### Fixed
* Incorrect TIM14 interrupt mapping on board v3.2 caused hard-fault

### Changed
* GPIO communication mode now defaults to NONE

## [0.2.1] - 2017-11-14
### Fixed
* USB communication deadlock
* EXTI handler redefiniton in V3.2

### Changed
* Resistance/inductance measurement now saved dispite errors, to allow debugging

## [0.2.0] - 2017-11-12
### Added
* UART communication
* Setting to select UART or Step/dir on GIPIO 1,2
* Basic Anti-cogging

## [0.1.0] - 2017-08-26
### Added
* Step/Dir interface
* this Changelog
* motor control interrupt timing diagram
* uint16 exposed variable type
* null termination to USB string parsing

### Changed
* Fixed Resistance measurement bug
* Simplified motor control adc triggers
* Increased AUX bridge deadtime<|MERGE_RESOLUTION|>--- conflicted
+++ resolved
@@ -2,24 +2,6 @@
 Please add a note of your changes below this heading if you make a Pull Request.
 
 ### Added
-<<<<<<< HEAD
- * `make write_otp` command to burn the board version onto the ODrive's one-time programmable memory. If you have an ODrive v3.4 or older, you should run this once for a better firmware update user experience in the future. Run the command without any options for more details. Once set, the board version is exposed through the `board_version_[...]` properties.
- * bake Git-derived firmware version into firmware binary. The firmware version is exposed through the `fw_version_[...]` properties.
- * infrastructure to publish the python tools to PyPi. See `tools/setup.py` for details.
-
-### Changed
- * The DFU script now verifies the flash after writing
- * Refactor python tools
-   * The scripts `explore_odrive.py`, `liveplotter.py`, `drv_status.py` and `rate_test.py` have been merged into one single `odrivetool` script. Running this script without any arguments provides the shell that `explore_odrive.py` used to provide.
-   * The command line options of `odrivetool` have changed compared to the original `explore_odrive.py`. See `odrivetool --help` for more details.
-   * `odrivetool` (previously `explore_odrive.py`) now supports controlling multiple ODrives concurrently (`odrv0`, `odrv1`, ...)
-   * No need to restart the `odrivetool` shell when devices get disconnected and reconnected
-   * ODrive accesses from within python tools are now thread-safe. That means you can read from the same remote property from multiple threads concurrently.
-   * The liveplotter (`odrivetool liveplotter`, formerly `liveplotter.py`) does no longer steal focus and closes as expected
-   * (experimental: start liveplotter from `odrivetool` shell by typing `start_liveplotter(lambda: odrv0.motor0.encoder.encoder_state)`)
-
-* Set thread priority of USB pump thread above protocol thread
-=======
  * `make write_otp` command to burn the board version onto the ODrive's one-time programmable memory. If you have an ODrive v3.4 or older, you should run this once for a better firmware update user experience in the future. Run the command without any options for more details. Once set, the board version is exposed through the `hw_version_[...]` properties.
  * bake Git-derived firmware version into firmware binary. The firmware version is exposed through the `fw_version_[...]` properties.
  * infrastructure to publish the python tools to PyPi. See `tools/setup.py` for details.
@@ -41,7 +23,6 @@
 ### Changed
 * The DFU script now verifies the flash after writing
 
->>>>>>> 1cdda103
 ### Fixed
 * Enums now transported with correct underlying type on native protocol
 
