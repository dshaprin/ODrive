--- conflicted
+++ resolved
@@ -29,7 +29,6 @@
 
 class Stm32UartTxStream : public AsyncStreamSink {
 public:
-<<<<<<< HEAD
     Stm32UartTxStream(UART_HandleTypeDef* huart) : huart_(huart) {}
 
     void start_write(cbufptr_t buffer, TransferHandle* handle, Completer<WriteResult>& completer) final;
@@ -104,26 +103,6 @@
         size_t chunk = std::min(length, rx_buf.size());
         memcpy(rx_buf.begin(), buffer, chunk);
         safe_complete(completer_, {kStreamOk, rx_buf.begin() + chunk});
-=======
-    int process_bytes(const uint8_t* buffer, size_t length, size_t* processed_bytes) {
-        // Loop to ensure all bytes get sent
-        while (length) {
-            size_t chunk = length < UART_TX_BUFFER_SIZE ? length : UART_TX_BUFFER_SIZE;
-            // wait for USB interface to become ready
-            // TODO: implement ring buffer to get a more continuous stream of data
-            if (osSemaphoreWait(sem_uart_dma, PROTOCOL_SERVER_TIMEOUT_MS) != osOK)
-                return -1;
-            // transmit chunk
-            memcpy(tx_buf_, buffer, chunk);
-            if (HAL_UART_Transmit_DMA(huart_, tx_buf_, chunk) != HAL_OK)
-                return -1;
-            buffer += chunk;
-            length -= chunk;
-            if (processed_bytes)
-                *processed_bytes += chunk;
-        }
-        return 0;
->>>>>>> 35a86816
     }
 }
 
@@ -155,7 +134,6 @@
             continue;
         }
 
-<<<<<<< HEAD
         switch (event.value.v) {
             case 1: {
                 // This event is triggered by the control loop at 8kHz. This should be
@@ -165,8 +143,8 @@
 
                 // Check for UART errors and restart receive DMA transfer if required
                 if (huart_->RxState != HAL_UART_STATE_BUSY_RX) {
-                    HAL_UART_AbortReceive(&huart4);
-                    HAL_UART_Receive_DMA(&huart4, dma_rx_buffer, sizeof(dma_rx_buffer));
+                    HAL_UART_AbortReceive(huart_);
+                    HAL_UART_Receive_DMA(huart_, dma_rx_buffer, sizeof(dma_rx_buffer));
                     dma_last_rcv_idx = 0;
                 }
                 // Fetch the circular buffer "write pointer", where it would write next
@@ -196,22 +174,6 @@
                 uart0_stdout_pending = false;
                 uart0_stdout_sink.maybe_start_async_write();
             } break;
-=======
-        // Process bytes in one or two chunks (two in case there was a wrap)
-        if (new_rcv_idx < dma_last_rcv_idx) {
-            uart_stream_input.process_bytes(dma_rx_buffer + dma_last_rcv_idx,
-                    UART_RX_BUFFER_SIZE - dma_last_rcv_idx, nullptr); // TODO: use process_all
-            ASCII_protocol_parse_stream(dma_rx_buffer + dma_last_rcv_idx,
-                    UART_RX_BUFFER_SIZE - dma_last_rcv_idx, uart_stream_output);
-            dma_last_rcv_idx = 0;
-        }
-        if (new_rcv_idx > dma_last_rcv_idx) {
-            uart_stream_input.process_bytes(dma_rx_buffer + dma_last_rcv_idx,
-                    new_rcv_idx - dma_last_rcv_idx, nullptr); // TODO: use process_all
-            ASCII_protocol_parse_stream(dma_rx_buffer + dma_last_rcv_idx,
-                    new_rcv_idx - dma_last_rcv_idx, uart_stream_output);
-            dma_last_rcv_idx = new_rcv_idx;
->>>>>>> 35a86816
         }
     }
 }
@@ -238,7 +200,7 @@
 }
 
 void HAL_UART_TxCpltCallback(UART_HandleTypeDef* huart) {
-    if (huart == &huart4) {
+    if (huart == huart_) {
         osMessagePut(uart_event_queue, 2, 0);
     }
 }