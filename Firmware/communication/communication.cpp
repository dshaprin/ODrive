--- conflicted
+++ resolved
@@ -144,16 +144,13 @@
         ),
         make_protocol_object("axis0", axes[0]->make_protocol_definitions()),
         make_protocol_object("axis1", axes[1]->make_protocol_definitions()),
-<<<<<<< HEAD
         make_protocol_property("test_property", &test_property),
         make_protocol_function("test_function", static_functions, &StaticFunctions::test_function, "delta"),
         make_protocol_function("get_oscilloscope_val", static_functions, &StaticFunctions::get_oscilloscope_val, "index"),
-=======
 #if HW_VERSION_MAJOR == 3 && HW_VERSION_MINOR == 4
         make_protocol_property("adc_gpio1", &adc_measurements_[0]),
         make_protocol_property("adc_gpio2", &adc_measurements_[1]),
 #endif
->>>>>>> b0648001
         make_protocol_function("save_configuration", static_functions, &StaticFunctions::save_configuration_helper),
         make_protocol_function("erase_configuration", static_functions, &StaticFunctions::erase_configuration_helper),
         make_protocol_function("reboot", static_functions, &StaticFunctions::NVIC_SystemReset_helper),
