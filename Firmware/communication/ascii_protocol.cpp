--- conflicted
+++ resolved
@@ -222,7 +222,7 @@
 // @param pStr buffer of ASCII encoded values
 // @param response_channel reference to the stream to respond on
 // @param use_checksum bool to indicate whether a checksum is required on response
-void cmd_encoder(char * pStr, StreamSink& response_channel, bool use_checksum) {
+void AsciiProtocol::cmd_encoder(char * pStr, bool use_checksum) {
     if (pStr[1] == 's') {
         pStr += 2; // Substring two characters to the right (ok because we have guaranteed null termination after all chars)
 
@@ -230,17 +230,17 @@
         int encoder_count;
 
         if (sscanf(pStr, "l %u %i", &motor_number, &encoder_count) < 2) {
-            respond(response_channel, use_checksum, "invalid command format");
+            respond(use_checksum, "invalid command format");
         } else if (motor_number >= AXIS_COUNT) {
-            respond(response_channel, use_checksum, "invalid motor %u", motor_number);
+            respond(use_checksum, "invalid motor %u", motor_number);
         } else {
             Axis& axis = axes[motor_number];
             axis.encoder_.set_linear_count(encoder_count);
             axis.watchdog_feed();
-            respond(response_channel, use_checksum, "encoder set to %u", encoder_count);
-        }
-    } else {
-        respond(response_channel, use_checksum, "invalid command format");
+            respond(use_checksum, "encoder set to %u", encoder_count);
+        }
+    } else {
+        respond(use_checksum, "invalid command format");
     }
 }
 
@@ -279,15 +279,9 @@
         respond(use_checksum, "invalid motor %u", motor_number);
     } else {
         Axis& axis = axes[motor_number];
-<<<<<<< HEAD
         respond(use_checksum, "%f %f",
-                (double)axis.encoder_.pos_estimate_,
-                (double)axis.encoder_.vel_estimate_);
-=======
-        respond(response_channel, use_checksum, "%f %f",
                 (double)axis.encoder_.pos_estimate_.any().value_or(0.0f),
                 (double)axis.encoder_.vel_estimate_.any().value_or(0.0f));
->>>>>>> 35a86816
     }
 }
 
