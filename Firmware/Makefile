--- conflicted
+++ resolved
@@ -80,10 +80,7 @@
   Src/usbd_cdc_if.c \
   Src/syscalls.c \
   MotorControl/utils.c \
-<<<<<<< HEAD
   MotorControl/commands.c \
-=======
->>>>>>> 7dc6a464
   MotorControl/low_level.c
 ASM_SOURCES = \
   startup/startup_stm32f405xx.s
