--- conflicted
+++ resolved
@@ -156,151 +156,6 @@
               addr_match_cnt: readonly uint32
               rx_cnt: readonly uint32
               error_cnt: readonly uint32
-<<<<<<< HEAD
-      config:
-        c_is_class: False
-        attributes:
-          # TODO: add support for arrays
-          gpio1_mode: {type: GpioMode, doc: Mode of GPIO1 (changes take effect after reboot), c_name: 'gpio_modes[1]'}
-          gpio2_mode: {type: GpioMode, doc: Mode of GPIO2 (changes take effect after reboot), c_name: 'gpio_modes[2]'}
-          gpio3_mode: {type: GpioMode, doc: Mode of GPIO3 (changes take effect after reboot), c_name: 'gpio_modes[3]'}
-          gpio4_mode: {type: GpioMode, doc: Mode of GPIO4 (changes take effect after reboot), c_name: 'gpio_modes[4]'}
-          gpio5_mode: {type: GpioMode, doc: Mode of GPIO5 (changes take effect after reboot), c_name: 'gpio_modes[5]'}
-          gpio6_mode: {type: GpioMode, doc: Mode of GPIO6 (changes take effect after reboot), c_name: 'gpio_modes[6]'}
-          gpio7_mode: {type: GpioMode, doc: Mode of GPIO7 (changes take effect after reboot), c_name: 'gpio_modes[7]'}
-          gpio8_mode: {type: GpioMode, doc: Mode of GPIO8 (changes take effect after reboot), c_name: 'gpio_modes[8]'}
-          gpio9_mode: {type: GpioMode, doc: Mode of GPIO9 (changes take effect after reboot), c_name: 'gpio_modes[9]'}
-          gpio10_mode: {type: GpioMode, doc: Mode of GPIO10 (changes take effect after reboot), c_name: 'gpio_modes[10]'}
-          gpio11_mode: {type: GpioMode, doc: Mode of GPIO11 (changes take effect after reboot), c_name: 'gpio_modes[11]'}
-          gpio12_mode: {type: GpioMode, doc: Mode of GPIO12 (changes take effect after reboot), c_name: 'gpio_modes[12]'}
-          gpio13_mode: {type: GpioMode, doc: Mode of GPIO13 (changes take effect after reboot), c_name: 'gpio_modes[13]'}
-          gpio14_mode: {type: GpioMode, doc: Mode of GPIO14 (changes take effect after reboot), c_name: 'gpio_modes[14]'}
-          gpio15_mode: {type: GpioMode, doc: Mode of GPIO15 (changes take effect after reboot), c_name: 'gpio_modes[15]'}
-          gpio16_mode: {type: GpioMode, doc: Mode of GPIO16 (changes take effect after reboot), c_name: 'gpio_modes[16]'}
-
-          enable_uart0:
-            type: bool
-            doc: Enables/disables UART0. You also need to set the corresponding GPIOs to GPIO_MODE_UART0. Changing this requires a reboot.
-          enable_uart1: {type: bool, doc: Not supported on ODrive v3.x.}
-          enable_uart2: {type: bool, doc: Not supported on ODrive v3.x.}
-          uart0_baudrate:
-            type: uint32
-            doc: |
-              Defines the baudrate used on the UART interface.
-              Some baudrates will have a small timing error due to hardware limitations.
-
-              Here's an (incomplete) list of baudrates for ODrive v3.x:
-              
-                Configured  | Actual        | Error [%]
-               -------------|---------------|-----------
-                1.2 KBps    | 1.2 KBps      | 0
-                2.4 KBps    | 2.4 KBps      | 0
-                9.6 KBps    | 9.6 KBps      | 0
-                19.2 KBps   | 19.195 KBps   | 0.02
-                38.4 KBps   | 38.391 KBps   | 0.02
-                57.6 KBps   | 57.613 KBps   | 0.02
-                115.2 KBps  | 115.068 KBps  | 0.11
-                230.4 KBps  | 230.769 KBps  | 0.16
-                460.8 KBps  | 461.538 KBps  | 0.16
-                921.6 KBps  | 913.043 KBps  | 0.93
-                1.792 MBps  | 1.826 MBps    | 1.9
-                1.8432 MBps | 1.826 MBps    | 0.93
-
-              For more information refer to Section 30.3.4 and Table 142 (the column with f_PCLK = 42 MHz) in the
-              [STM datasheet](https://www.st.com/content/ccc/resource/technical/document/reference_manual/3d/6d/5a/66/b4/99/40/d4/DM00031020.pdf/files/DM00031020.pdf/jcr:content/translations/en.DM00031020.pdf).
-          uart1_baudrate: {type: uint32, doc: Not supported on ODrive v3.x.}
-          uart2_baudrate: {type: uint32, doc: Not supported on ODrive v3.x.}
-          enable_can0:
-            type: bool
-            doc: |
-              Enables CAN. Changing this setting requires a reboot.
-          enable_i2c0:
-            type: bool
-            doc: |
-              Enables I2C. The I2C pins on ODrive v3.x are in conflict with CAN.
-              This setting has no effect if `enable_can0` is also true.
-              This setting has no effect on ODrive v3.2 or earlier.
-              Changing this setting requires a reboot.
-          usb_cdc_protocol:
-            type: StreamProtocolType
-            doc: |
-              The protocol that's being run on the device's virtual COM port on
-              USB.
-              Note that the ODrive has two independent interfaces on USB: One
-              is the virtual COM port (affected by this option) and the other
-              one is a vendor specific interface which always runs Fibre.
-              So changing this option does not affect the working of odrivetool.
-          uart0_protocol: StreamProtocolType
-          uart1_protocol: StreamProtocolType
-          uart2_protocol: StreamProtocolType
-          max_regen_current: float32
-          brake_resistance:
-            type: float32
-            unit: Ohm
-            brief: Value of the brake resistor connected to the ODrive.
-            doc: Set to 0 to disable.
-
-          dc_bus_undervoltage_trip_level:
-            type: float32
-            unit: V
-            brief: Minimum voltage below which the motor stops operating.
-          dc_bus_overvoltage_trip_level:
-            type: float32
-            unit: V
-            brief: Maximum voltage above which the motor stops operating.
-            doc: |
-              This protects against cases in which the power supply fails to dissipate
-              the brake power if the brake resistor is disabled.
-              The default is 26V for the 24V board version and 52V for the 48V board version.
-
-          enable_dc_bus_overvoltage_ramp:
-            type: bool
-            status: experimental
-            brief: Enables the DC bus overvoltage ramp feature.
-            doc: |
-              If enabled, if the measured DC voltage exceeds `dc_bus_overvoltage_ramp_start`,
-              the ODrive will sink more power than usual into the the brake resistor
-              in an attempt to bring the voltage down again.
-              
-              The brake duty cycle is increased by the following amount:
-
-               * `vbus_voltage` == `dc_bus_overvoltage_ramp_start`  =>  brake_duty_cycle += 0%
-               * `vbus_voltage` == `dc_bus_overvoltage_ramp_end`  =>  brake_duty_cycle += 100%
-              
-              Remarks:
-               - This feature is active even when all motors are disarmed.
-               - This feature is disabled if `brake_resistance` is non-positive.
-          dc_bus_overvoltage_ramp_start:
-            type: float32
-            status: experimental
-            brief: See `enable_dc_bus_overvoltage_ramp`.
-            doc: Do not set this lower than your usual `vbus_voltage`,
-              unless you like fried brake resistors.
-          dc_bus_overvoltage_ramp_end:
-            type: float32
-            status: experimental
-            brief: See `enable_dc_bus_overvoltage_ramp`.
-            doc: Must be larger than `dc_bus_overvoltage_ramp_start`,
-              otherwise the ramp feature is disabled.
-
-          dc_max_positive_current:
-            type: float32
-            unit: A
-            brief: Max current the power supply can source.
-          dc_max_negative_current:
-            type: float32
-            unit: A
-            brief: Max current the power supply can sink.
-            doc: You most likely want a non-positive value here. Set to -INFINITY to disable.
-
-          gpio1_pwm_mapping: {type: Endpoint, c_name: 'pwm_mappings[0]', doc: Make sure the corresponding GPIO is in `GPIO_MODE_PWM0`.}
-          gpio2_pwm_mapping: {type: Endpoint, c_name: 'pwm_mappings[1]', doc: Make sure the corresponding GPIO is in `GPIO_MODE_PWM0`.}
-          gpio3_pwm_mapping: {type: Endpoint, c_name: 'pwm_mappings[2]', doc: Make sure the corresponding GPIO is in `GPIO_MODE_PWM0`.}
-          gpio4_pwm_mapping: {type: Endpoint, c_name: 'pwm_mappings[3]', doc: Make sure the corresponding GPIO is in `GPIO_MODE_PWM0`.}
-          gpio3_analog_mapping: {type: Endpoint, c_name: 'analog_mappings[3]', doc: Make sure the corresponding GPIO is in `GPIO_MODE_ANALOG_IN`.}
-          gpio4_analog_mapping: {type: Endpoint, c_name: 'analog_mappings[4]', doc: Make sure the corresponding GPIO is in `GPIO_MODE_ANALOG_IN`.}
-=======
->>>>>>> 35a86816
       user_config_loaded: readonly uint32
       misconfigured:
         # TODO: make this a system error
@@ -424,7 +279,18 @@
           This setting has no effect if `enable_can_a` is also true.
           This setting has no effect on ODrive v3.2 or earlier.
           Changing this setting requires a reboot.
-      enable_ascii_protocol_on_usb: bool
+      usb_cdc_protocol:
+        type: StreamProtocolType
+        doc: |
+          The protocol that's being run on the device's virtual COM port on
+          USB.
+          Note that the ODrive has two independent interfaces on USB: One
+          is the virtual COM port (affected by this option) and the other
+          one is a vendor specific interface which always runs Fibre.
+          So changing this option does not affect the working of odrivetool.
+      uart0_protocol: StreamProtocolType
+      uart1_protocol: StreamProtocolType
+      uart2_protocol: StreamProtocolType
       max_regen_current: float32
       brake_resistance:
         type: float32
