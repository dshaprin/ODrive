--- conflicted
+++ resolved
@@ -185,22 +185,13 @@
         'MotorControl',
         'fibre/cpp/include',
         '.',
-<<<<<<< HEAD
-        "C:/Tools/doctest/doctest"
-=======
         "doctest"
->>>>>>> 2a1d95db
     }
 }
 
 if tup.getconfig('DOCTEST') == 'true' then
-<<<<<<< HEAD
-    TEST_INCLUDES = '-I. -I./MotorControl -I./fibre/cpp/include -I./Drivers/DRV8301 -IC:/Tools/doctest/doctest'
-    tup.frule{inputs='Tests/*.cpp', command='g++ -O3 -std=gnu++17 '..TEST_INCLUDES..' %f -o %o', outputs='Tests/test_runner.exe'}
-=======
     TEST_INCLUDES = '-I. -I./MotorControl -I./fibre/cpp/include -I./Drivers/DRV8301 -I./doctest'
     tup.foreach_rule('Tests/*.cpp', 'g++ -O3 -std=c++17 '..TEST_INCLUDES..' -c %f -o %o', 'Tests/bin/%B.o')
     tup.frule{inputs='Tests/bin/*.o', command='g++ %f -o %o', outputs='Tests/test_runner.exe'}
->>>>>>> 2a1d95db
     tup.frule{inputs='Tests/test_runner.exe', command='%f'}
 end