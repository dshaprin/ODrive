
-- Utility functions -----------------------------------------------------------

function run_now(command)
    local handle
    handle = io.popen(command)
    local output = handle:read("*a")
    local rc = {handle:close()}
    return rc[1], output
end

-- If we simply invoke python or python3 on a pristine Windows 10, it will try
-- to open the Microsoft Store which will not work and hang tup instead. The
-- command "python --version" does not open the Microsoft Store.
-- On some systems this may return a python2 command if Python3 is not installed.
function find_python3()
    success, python_version = run_now("python --version 2>&1")
    if success and string.match(python_version, "Python 3") then return "python -B" end
    success, python_version = run_now("python3 --version 2>&1")
    if success and string.match(python_version, "Python 3") then return "python3 -B" end
    error("Python 3 not found.")
end

function add_pkg(pkg)
    if pkg.is_included == true then
        return
    end
    pkg.is_included = true
    for _, file in pairs(pkg.code_files or {}) do
        code_files += (pkg.root or '.')..'/'..file
    end
    for _, dir in pairs(pkg.include_dirs or {}) do
        CFLAGS += '-I'..(pkg.root or '.')..'/'..dir
    end
    tup.append_table(CFLAGS, pkg.cflags or {})
    tup.append_table(LDFLAGS, pkg.ldflags or {})
    for _, pkg in pairs(pkg.include or {}) do
        add_pkg(pkg)
    end
end

<<<<<<< HEAD
tup.frule{inputs={'fibre-cpp/interfaces_template.j2'}, command=python_command..' interface_generator_stub.py --definitions odrive-interface.yaml --template %f --output %o', outputs='autogen/interfaces.hpp'}
tup.frule{inputs={'fibre-cpp/function_stubs_template.j2'}, command=python_command..' interface_generator_stub.py --definitions odrive-interface.yaml --template %f --output %o', outputs='autogen/function_stubs.hpp'}
tup.frule{inputs={'fibre-cpp/endpoints_template.j2'}, command=python_command..' interface_generator_stub.py --definitions odrive-interface.yaml --generate-endpoints ODrive --template %f --output %o', outputs='autogen/endpoints.hpp'}
tup.frule{inputs={'fibre-cpp/type_info_template.j2'}, command=python_command..' interface_generator_stub.py --definitions odrive-interface.yaml --template %f --output %o', outputs='autogen/type_info.hpp'}
=======
function compile(src_file, obj_file)
    compiler = (tup.ext(src_file) == 'c') and CC or CXX
    tup.frule{
        inputs={src_file},
        extra_inputs = {'autogen/interfaces.hpp', 'autogen/function_stubs.hpp', 'autogen/endpoints.hpp', 'autogen/type_info.hpp'},
        command='^co^ '..compiler..' -c %f '..tostring(CFLAGS)..' -o %o',
        outputs={obj_file}
    }
end
>>>>>>> 35a86816

-- Packages --------------------------------------------------------------------

odrive_firmware_pkg = {
    root = '.',
    include_dirs = {
        '.',
        'MotorControl',
        'fibre/cpp/include',
    },
    code_files = {
        'syscalls.c',
        'MotorControl/utils.cpp',
        'MotorControl/arm_sin_f32.c',
        'MotorControl/arm_cos_f32.c',
        'MotorControl/low_level.cpp',
        'MotorControl/axis.cpp',
        'MotorControl/motor.cpp',
        'MotorControl/thermistor.cpp',
        'MotorControl/encoder.cpp',
        'MotorControl/endstop.cpp',
        'MotorControl/acim_estimator.cpp',
        'MotorControl/mechanical_brake.cpp',
        'MotorControl/controller.cpp',
        'MotorControl/foc.cpp',
        'MotorControl/open_loop_controller.cpp',
        'MotorControl/oscilloscope.cpp',
        'MotorControl/sensorless_estimator.cpp',
        'MotorControl/trapTraj.cpp',
        'MotorControl/pwm_input.cpp',
        'MotorControl/main.cpp',
        'Drivers/STM32/stm32_system.cpp',
        'Drivers/STM32/stm32_gpio.cpp',
        'Drivers/STM32/stm32_nvm.c',
        'Drivers/STM32/stm32_spi_arbiter.cpp',
        'communication/can_simple.cpp',
        'communication/communication.cpp',
        'communication/ascii_protocol.cpp',
        'communication/interface_uart.cpp',
        'communication/interface_usb.cpp',
        'communication/interface_can.cpp',
        'communication/interface_i2c.cpp',
        'fibre/cpp/protocol.cpp',
        'FreeRTOS-openocd.c',
        'autogen/version.c'
    }
}

stm32f4xx_hal_pkg = {
    root = 'ThirdParty/STM32F4xx_HAL_Driver',
    include_dirs = {
        'Inc',
    },
    code_files = {
        'Src/stm32f4xx_hal.c',
        'Src/stm32f4xx_hal_adc.c',
        'Src/stm32f4xx_hal_adc_ex.c',
        'Src/stm32f4xx_hal_can.c',
        'Src/stm32f4xx_hal_cortex.c',
        'Src/stm32f4xx_hal_dma.c',
        'Src/stm32f4xx_hal_dma_ex.c',
        'Src/stm32f4xx_hal_flash.c',
        'Src/stm32f4xx_hal_flash_ex.c',
        'Src/stm32f4xx_hal_flash_ramfunc.c',
        'Src/stm32f4xx_hal_gpio.c',
        'Src/stm32f4xx_hal_i2c.c',
        'Src/stm32f4xx_hal_i2c_ex.c',
        'Src/stm32f4xx_hal_pcd.c',
        'Src/stm32f4xx_hal_pcd_ex.c',
        'Src/stm32f4xx_hal_pwr.c',
        'Src/stm32f4xx_hal_pwr_ex.c',
        'Src/stm32f4xx_hal_rcc.c',
        'Src/stm32f4xx_hal_rcc_ex.c',
        'Src/stm32f4xx_hal_spi.c',
        'Src/stm32f4xx_hal_tim.c',
        'Src/stm32f4xx_hal_tim_ex.c',
        'Src/stm32f4xx_hal_uart.c',
        'Src/stm32f4xx_ll_usb.c',
    },
    cflags = {'-DARM_MATH_CM4', '-mcpu=cortex-m4', '-mfpu=fpv4-sp-d16', '-DFPU_FPV4'}
}

stm32f7xx_hal_pkg = {
    root = 'Private/ThirdParty/STM32F7xx_HAL_Driver',
    include_dirs = {
        'Inc',
    },
    code_files = {
        'Src/stm32f7xx_hal.c',
        'Src/stm32f7xx_hal_adc.c',
        'Src/stm32f7xx_hal_adc_ex.c',
        'Src/stm32f7xx_hal_can.c',
        'Src/stm32f7xx_hal_cortex.c',
        'Src/stm32f7xx_hal_dma.c',
        'Src/stm32f7xx_hal_dma_ex.c',
        'Src/stm32f7xx_hal_exti.c',
        'Src/stm32f7xx_hal_flash.c',
        'Src/stm32f7xx_hal_flash_ex.c',
        'Src/stm32f7xx_hal_gpio.c',
        'Src/stm32f7xx_hal_i2c.c',
        'Src/stm32f7xx_hal_i2c_ex.c',
        'Src/stm32f7xx_hal_i2s.c',
        'Src/stm32f7xx_hal_pcd.c',
        'Src/stm32f7xx_hal_pcd_ex.c',
        'Src/stm32f7xx_hal_pwr.c',
        'Src/stm32f7xx_hal_pwr_ex.c',
        'Src/stm32f7xx_hal_rcc.c',
        'Src/stm32f7xx_hal_rcc_ex.c',
        'Src/stm32f7xx_hal_spi.c',
        'Src/stm32f7xx_hal_spi_ex.c',
        'Src/stm32f7xx_hal_tim.c',
        'Src/stm32f7xx_hal_tim_ex.c',
        'Src/stm32f7xx_hal_uart.c',
        'Src/stm32f7xx_hal_uart_ex.c',
        'Src/stm32f7xx_ll_usb.c',
    },
    cflags = {'-DARM_MATH_CM7', '-mcpu=cortex-m7', '-mfpu=fpv5-sp-d16'}
}

freertos_pkg = {
    root = 'ThirdParty/FreeRTOS',
    include_dirs = {
        'Source/include',
        'Source/CMSIS_RTOS',
    },
    code_files = {
        'Source/croutine.c',
        'Source/event_groups.c',
        'Source/list.c',
        'Source/queue.c',
        'Source/stream_buffer.c',
        'Source/tasks.c',
        'Source/timers.c',
        'Source/CMSIS_RTOS/cmsis_os.c',
        'Source/portable/MemMang/heap_4.c',
    }
}

cmsis_pkg = {
    root = 'ThirdParty/CMSIS',
    include_dirs = {
        'Include',
        'Device/ST/STM32F7xx/Include',
        'Device/ST/STM32F4xx/Include'
    },
    ldflags = {'-LThirdParty/CMSIS/Lib/GCC'},
}

stm32_usb_device_library_pkg = {
    root = 'ThirdParty/STM32_USB_Device_Library',
    include_dirs = {
        'Core/Inc',
        'Class/CDC/Inc',
    },
    code_files = {
        'Core/Src/usbd_core.c',
        'Core/Src/usbd_ctlreq.c',
        'Core/Src/usbd_ioreq.c',
        'Class/CDC/Src/usbd_cdc.c',
    }
}

crypto_pkg = {
    root = 'Private',
    include_dirs = {
        'ThirdParty/sha-2',
        'ThirdParty/rsa_embedded',
    },
    code_files = {
        'ThirdParty/sha-2/sha-256.c',
        'ThirdParty/rsa_embedded/rsa.c',
    }
}

board_v3 = {
    root = 'Board/v3',
    root_interface = 'ODrive3',
    include = {stm32f4xx_hal_pkg},
    include_dirs = {
        'Inc',
        '../../ThirdParty/FreeRTOS/Source/portable/GCC/ARM_CM4F',
    },
    code_files = {
        '../../ThirdParty/FreeRTOS/Source/portable/GCC/ARM_CM4F/port.c',
        '../../Drivers/DRV8301/drv8301.cpp',
        'board.cpp',
        'startup_stm32f405xx.s',
        'Src/stm32f4xx_hal_timebase_TIM.c',
        'Src/tim.c',
        'Src/dma.c',
        'Src/freertos.c',
        'Src/main.c',
        'Src/usbd_conf.c',
        'Src/spi.c',
        'Src/usart.c',
        'Src/usbd_cdc_if.c',
        'Src/adc.c',
        'Src/stm32f4xx_hal_msp.c',
        'Src/usbd_desc.c',
        'Src/stm32f4xx_it.c',
        'Src/usb_device.c',
        'Src/can.c',
        'Src/system_stm32f4xx.c',
        'Src/gpio.c',
        'Src/i2c.c',
    },
    cflags = {'-DSTM32F405xx', '-DHW_VERSION_MAJOR=3'},
    ldflags = {
        '-TBoard/v3/STM32F405RGTx_FLASH.ld',
        '-larm_cortexM4lf_math',
    }
}

board_v4 = {
    root = 'Private/v4',
    root_interface = 'ODrive4',
    include = {stm32f7xx_hal_pkg, crypto_pkg},
    include_dirs = {
        '..',
        'Inc',
        '../../ThirdParty/FreeRTOS/Source/portable/GCC/ARM_CM7/r0p1',
    },
    code_files = {
        '../../ThirdParty/FreeRTOS/Source/portable/GCC/ARM_CM7/r0p1/port.c',
        '../Drivers/DRV8353/drv8353.cpp',
        '../Drivers/status_led.cpp',
        'startup_stm32f722xx.s',
        'board.cpp',
        'Src/main.c',
        'Src/gpio.c',
        'Src/adc.c',
        'Src/can.c',
        'Src/dma.c',
        'Src/freertos.c',
        'Src/spi.c',
        'Src/tim.c',
        'Src/stm32f7xx_it.c',
        'Src/stm32f7xx_hal_msp.c',
        'Src/stm32f7xx_hal_timebase_tim.c',
        'Src/system_stm32f7xx.c',
        'Src/i2s.c',
        'Src/usart.c',
        'Src/usb_device.c',
        'Src/usbd_conf.c',
        'Src/usbd_desc.c',
        'Src/usbd_cdc_if.c',
        'Src/i2c.c',
    },
    cflags = {'-DSTM32F722xx', '-DHW_VERSION_MAJOR=4'},
    ldflags = {
        '-TPrivate/v4/STM32F722RETx_FLASH.ld',
        '-larm_cortexM7lfsp_math',
    }
}

boards = {
    ["v3.1"] = {include={board_v3}, cflags={"-DHW_VERSION_MINOR=1 -DHW_VERSION_VOLTAGE=24"}},
    ["v3.2"] = {include={board_v3}, cflags={"-DHW_VERSION_MINOR=2 -DHW_VERSION_VOLTAGE=24"}},
    ["v3.3"] = {include={board_v3}, cflags={"-DHW_VERSION_MINOR=3 -DHW_VERSION_VOLTAGE=24"}},
    ["v3.4-24V"] = {include={board_v3}, cflags={"-DHW_VERSION_MINOR=4 -DHW_VERSION_VOLTAGE=24"}},
    ["v3.4-48V"] = {include={board_v3}, cflags={"-DHW_VERSION_MINOR=4 -DHW_VERSION_VOLTAGE=48"}},
    ["v3.5-24V"] = {include={board_v3}, cflags={"-DHW_VERSION_MINOR=5 -DHW_VERSION_VOLTAGE=24"}},
    ["v3.5-48V"] = {include={board_v3}, cflags={"-DHW_VERSION_MINOR=5 -DHW_VERSION_VOLTAGE=48"}},
    ["v3.6-24V"] = {include={board_v3}, cflags={"-DHW_VERSION_MINOR=6 -DHW_VERSION_VOLTAGE=24"}},
    ["v3.6-56V"] = {include={board_v3}, cflags={"-DHW_VERSION_MINOR=6 -DHW_VERSION_VOLTAGE=56"}},
    ["v4.0-56V"] = {include={board_v4}, cflags={"-DHW_VERSION_MINOR=0 -DHW_VERSION_VOLTAGE=56"}},
    ["v4.1-58V"] = {include={board_v4}, cflags={"-DHW_VERSION_MINOR=1 -DHW_VERSION_VOLTAGE=58"}},
}


-- Toolchain setup -------------------------------------------------------------

CC='arm-none-eabi-gcc -std=c99'
CXX='arm-none-eabi-g++ -std=c++17 -Wno-register'
LINKER='arm-none-eabi-g++'

-- C-specific flags
CFLAGS += '-D__weak="__attribute__((weak))"'
CFLAGS += '-D__packed="__attribute__((__packed__))"'
CFLAGS += '-DUSE_HAL_DRIVER'

CFLAGS += '-mthumb'
CFLAGS += '-mfloat-abi=hard'
CFLAGS += '-Wno-psabi' -- suppress unimportant note about ABI compatibility in GCC 10
CFLAGS += { '-Wall', '-Wdouble-promotion', '-Wfloat-conversion', '-fdata-sections', '-ffunction-sections'}
CFLAGS += '-g'

-- linker flags
LDFLAGS += '-flto -lc -lm -lnosys' -- libs
LDFLAGS += '-mthumb -mfloat-abi=hard -specs=nosys.specs -specs=nano.specs -u _printf_float -u _scanf_float -Wl,--cref -Wl,--gc-sections'
LDFLAGS += '-Wl,--undefined=uxTopUsedPriority'


-- Handle Configuration Options ------------------------------------------------

-- Switch between board versions
boardversion = tup.getconfig("BOARD_VERSION")
if boardversion == "" then
    error("board version not specified - take a look at tup.config.default")
elseif boards[boardversion] == nil then
    error("unknown board version "..boardversion)
end
board = boards[boardversion]

<<<<<<< HEAD
-- --not 
-- TODO: remove this setting
if tup.getconfig("USB_PROTOCOL") ~= "native" and tup.getconfig("USB_PROTOCOL") ~= "" then
    error("CONFIG_USB_PROTOCOL is deprecated")
end

-- UART I/O settings
if tup.getconfig("UART_PROTOCOL") ~= "ascii" and tup.getconfig("UART_PROTOCOL") ~= "" then
    error("CONFIG_UART_PROTOCOL is deprecated")
=======
-- USB I/O settings
if tup.getconfig("USB_PROTOCOL") == "native" or tup.getconfig("USB_PROTOCOL") == "" then
    CFLAGS += "-DUSB_PROTOCOL_NATIVE"
elseif tup.getconfig("USB_PROTOCOL") == "native-stream" then
    CFLAGS += "-DUSB_PROTOCOL_NATIVE_STREAM_BASED"
elseif tup.getconfig("USB_PROTOCOL") == "stdout" then
    CFLAGS += "-DUSB_PROTOCOL_STDOUT"
elseif tup.getconfig("USB_PROTOCOL") == "none" then
    CFLAGS += "-DUSB_PROTOCOL_NONE"
else
    error("unknown USB protocol")
end

-- UART I/O settings
if tup.getconfig("UART_PROTOCOL") == "native" then
    CFLAGS += "-DUART_PROTOCOL_NATIVE"
elseif tup.getconfig("UART_PROTOCOL") == "ascii" or tup.getconfig("UART_PROTOCOL") == "" then
    CFLAGS += "-DUART_PROTOCOL_ASCII"
elseif tup.getconfig("UART_PROTOCOL") == "stdout" then
    CFLAGS += "-DUART_PROTOCOL_STDOUT"
elseif tup.getconfig("UART_PROTOCOL") == "none" then
    CFLAGS += "-DUART_PROTOCOL_NONE"
else
    error("unknown UART protocol "..tup.getconfig("UART_PROTOCOL"))
>>>>>>> 35a86816
end

-- GPIO settings
if tup.getconfig("STEP_DIR") == "y" then
    if tup.getconfig("UART_PROTOCOL") == "none" then
        CFLAGS += "-DUSE_GPIO_MODE_STEP_DIR"
    else
        error("Step/dir mode conflicts with UART. Set CONFIG_UART_PROTOCOL to none.")
    end
end

-- Compiler settings
if tup.getconfig("STRICT") == "true" then
    CFLAGS += '-Werror'
end

<<<<<<< HEAD
-- C-specific flags
FLAGS += board.flags
FLAGS += '-D__weak="__attribute__((weak))"'
FLAGS += '-D__packed="__attribute__((__packed__))"'
FLAGS += '-DUSE_HAL_DRIVER'

FLAGS += '-mthumb'
FLAGS += '-mfloat-abi=hard'
FLAGS += { '-Wall', '-Wdouble-promotion', '-Wfloat-conversion', '-fdata-sections', '-ffunction-sections'}
FLAGS += '-g'
FLAGS += '-DFIBRE_ENABLE_SERVER'

-- linker flags
LDFLAGS += board.ldflags
LDFLAGS += '-lc -lm -lnosys' -- libs
LDFLAGS += '-mthumb -mfloat-abi=hard -specs=nosys.specs -specs=nano.specs -u _printf_float -u _scanf_float -Wl,--cref -Wl,--gc-sections'
LDFLAGS += '-Wl,--undefined=uxTopUsedPriority'
=======
if tup.getconfig("NO_DRM") == "true" then
    CFLAGS += '-DNO_DRM'
end
>>>>>>> 35a86816

-- debug build
if tup.getconfig("DEBUG") == "true" then
    CFLAGS += '-gdwarf-2 -Og'
else
    CFLAGS += '-O2'
end

if tup.getconfig("USE_LTO") == "true" then
    CFLAGS += '-flto'
end


-- Generate Tup Rules ----------------------------------------------------------

python_command = find_python3()
print('Using python command "'..python_command..'"')

-- TODO: use CI to verify that on PRs the enums.py file is consistent with the YAML.
-- Note: we currently check this file into source control for two reasons:
--  - Don't require tup to run in order to use odrivetool from the repo
--  - On Windows, tup is unhappy with writing outside of the tup directory
--tup.frule{command=python_command..' interface_generator_stub.py --definitions odrive-interface.yaml --template enums_template.j2 --output ../tools/odrive/enums.py'}

<<<<<<< HEAD
sources = {
    'syscalls.c',
    'MotorControl/utils.cpp',
    'MotorControl/arm_sin_f32.c',
    'MotorControl/arm_cos_f32.c',
    'MotorControl/low_level.cpp',
    'MotorControl/axis.cpp',
    'MotorControl/motor.cpp',
    'MotorControl/thermistor.cpp',
    'MotorControl/encoder.cpp',
    'MotorControl/endstop.cpp',
    'MotorControl/mechanical_brake.cpp',
    'MotorControl/controller.cpp',
    'MotorControl/sensorless_estimator.cpp',
    'MotorControl/trapTraj.cpp',
    'MotorControl/pwm_input.cpp',
    'MotorControl/main.cpp',
    'Drivers/STM32/stm32_system.cpp',
    'Drivers/STM32/stm32_gpio.cpp',
    'Drivers/STM32/stm32_nvm.c',
    'Drivers/STM32/stm32_spi_arbiter.cpp',
    'communication/can_simple.cpp',
    'communication/communication.cpp',
    'communication/ascii_protocol.cpp',
    'communication/interface_uart.cpp',
    'communication/interface_usb.cpp',
    'communication/interface_can.cpp',
    'communication/interface_i2c.cpp',
    'fibre-cpp/legacy_protocol.cpp',
    'FreeRTOS-openocd.c',
    'autogen/version.c'
}
tup.append_table(sources, board.sources)

build{
    name='ODriveFirmware',
    toolchains={toolchain},
    --toolchains={LLVMToolchain('x86_64', {'-Ofast'}, {'-flto'})},
    packages={'stm_platform'},
    sources=sources,
    includes={
        'Drivers/DRV8301',
        'MotorControl',
        'fibre-cpp/include',
        '.',
        "doctest"
    }
=======
tup.frule{
    command=python_command..' ../tools/odrive/version.py --output %o',
    outputs={'autogen/version.c'}
}

-- Autogen files from YAML interface definitions
root_interface = board.include[1].root_interface
tup.frule{inputs={'fibre/cpp/interfaces_template.j2'}, command=python_command..' interface_generator_stub.py --definitions odrive-interface.yaml --template %f --output %o', outputs='autogen/interfaces.hpp'}
tup.frule{inputs={'fibre/cpp/function_stubs_template.j2'}, command=python_command..' interface_generator_stub.py --definitions odrive-interface.yaml --template %f --output %o', outputs='autogen/function_stubs.hpp'}
tup.frule{inputs={'fibre/cpp/endpoints_template.j2'}, command=python_command..' interface_generator_stub.py --definitions odrive-interface.yaml --generate-endpoints '..root_interface..' --template %f --output %o', outputs='autogen/endpoints.hpp'}
tup.frule{inputs={'fibre/cpp/type_info_template.j2'}, command=python_command..' interface_generator_stub.py --definitions odrive-interface.yaml --template %f --output %o', outputs='autogen/type_info.hpp'}


add_pkg(freertos_pkg)
add_pkg(cmsis_pkg)
add_pkg(stm32_usb_device_library_pkg)
add_pkg(board)
add_pkg(odrive_firmware_pkg)


for _, src_file in pairs(code_files) do
    obj_file = "build/"..src_file:gsub("/","_")..".o"
    object_files += obj_file
    compile(src_file, obj_file)
end

tup.frule{
    inputs=object_files,
    command='^c^ '..LINKER..' %f '..tostring(CFLAGS)..' '..tostring(LDFLAGS)..
            ' -Wl,-Map=%O.map -o %o',
    outputs={'build/ODriveFirmware.elf', extra_outputs={'build/ODriveFirmware.map'}}
>>>>>>> 35a86816
}
-- display the size
tup.frule{inputs={'build/ODriveFirmware.elf'}, command='arm-none-eabi-size %f'}
-- create *.hex and *.bin output formats
tup.frule{inputs={'build/ODriveFirmware.elf'}, command='arm-none-eabi-objcopy -O ihex %f %o', outputs={'build/ODriveFirmware.hex'}}
tup.frule{inputs={'build/ODriveFirmware.elf'}, command='arm-none-eabi-objcopy -O binary -S %f %o', outputs={'build/ODriveFirmware.bin'}}

if tup.getconfig('DOCTEST') == 'true' then
    TEST_INCLUDES = '-I. -I./MotorControl -I./fibre-cpp/include -I./Drivers/DRV8301 -I./doctest'
    tup.foreach_rule('Tests/*.cpp', 'g++ -O3 -std=c++17 '..TEST_INCLUDES..' -c %f -o %o', 'Tests/bin/%B.o')
    tup.frule{inputs='Tests/bin/*.o', command='g++ %f -o %o', outputs='Tests/test_runner.exe'}
    tup.frule{inputs='Tests/test_runner.exe', command='%f'}
end<|MERGE_RESOLUTION|>--- conflicted
+++ resolved
@@ -39,12 +39,6 @@
     end
 end
 
-<<<<<<< HEAD
-tup.frule{inputs={'fibre-cpp/interfaces_template.j2'}, command=python_command..' interface_generator_stub.py --definitions odrive-interface.yaml --template %f --output %o', outputs='autogen/interfaces.hpp'}
-tup.frule{inputs={'fibre-cpp/function_stubs_template.j2'}, command=python_command..' interface_generator_stub.py --definitions odrive-interface.yaml --template %f --output %o', outputs='autogen/function_stubs.hpp'}
-tup.frule{inputs={'fibre-cpp/endpoints_template.j2'}, command=python_command..' interface_generator_stub.py --definitions odrive-interface.yaml --generate-endpoints ODrive --template %f --output %o', outputs='autogen/endpoints.hpp'}
-tup.frule{inputs={'fibre-cpp/type_info_template.j2'}, command=python_command..' interface_generator_stub.py --definitions odrive-interface.yaml --template %f --output %o', outputs='autogen/type_info.hpp'}
-=======
 function compile(src_file, obj_file)
     compiler = (tup.ext(src_file) == 'c') and CC or CXX
     tup.frule{
@@ -54,7 +48,6 @@
         outputs={obj_file}
     }
 end
->>>>>>> 35a86816
 
 -- Packages --------------------------------------------------------------------
 
@@ -63,7 +56,7 @@
     include_dirs = {
         '.',
         'MotorControl',
-        'fibre/cpp/include',
+        'fibre-cpp/include',
     },
     code_files = {
         'syscalls.c',
@@ -97,7 +90,7 @@
         'communication/interface_usb.cpp',
         'communication/interface_can.cpp',
         'communication/interface_i2c.cpp',
-        'fibre/cpp/protocol.cpp',
+        'fibre-cpp/legacy_protocol.cpp',
         'FreeRTOS-openocd.c',
         'autogen/version.c'
     }
@@ -341,6 +334,7 @@
 CFLAGS += '-Wno-psabi' -- suppress unimportant note about ABI compatibility in GCC 10
 CFLAGS += { '-Wall', '-Wdouble-promotion', '-Wfloat-conversion', '-fdata-sections', '-ffunction-sections'}
 CFLAGS += '-g'
+CFLAGS += '-DFIBRE_ENABLE_SERVER'
 
 -- linker flags
 LDFLAGS += '-flto -lc -lm -lnosys' -- libs
@@ -359,7 +353,6 @@
 end
 board = boards[boardversion]
 
-<<<<<<< HEAD
 -- --not 
 -- TODO: remove this setting
 if tup.getconfig("USB_PROTOCOL") ~= "native" and tup.getconfig("USB_PROTOCOL") ~= "" then
@@ -369,41 +362,6 @@
 -- UART I/O settings
 if tup.getconfig("UART_PROTOCOL") ~= "ascii" and tup.getconfig("UART_PROTOCOL") ~= "" then
     error("CONFIG_UART_PROTOCOL is deprecated")
-=======
--- USB I/O settings
-if tup.getconfig("USB_PROTOCOL") == "native" or tup.getconfig("USB_PROTOCOL") == "" then
-    CFLAGS += "-DUSB_PROTOCOL_NATIVE"
-elseif tup.getconfig("USB_PROTOCOL") == "native-stream" then
-    CFLAGS += "-DUSB_PROTOCOL_NATIVE_STREAM_BASED"
-elseif tup.getconfig("USB_PROTOCOL") == "stdout" then
-    CFLAGS += "-DUSB_PROTOCOL_STDOUT"
-elseif tup.getconfig("USB_PROTOCOL") == "none" then
-    CFLAGS += "-DUSB_PROTOCOL_NONE"
-else
-    error("unknown USB protocol")
-end
-
--- UART I/O settings
-if tup.getconfig("UART_PROTOCOL") == "native" then
-    CFLAGS += "-DUART_PROTOCOL_NATIVE"
-elseif tup.getconfig("UART_PROTOCOL") == "ascii" or tup.getconfig("UART_PROTOCOL") == "" then
-    CFLAGS += "-DUART_PROTOCOL_ASCII"
-elseif tup.getconfig("UART_PROTOCOL") == "stdout" then
-    CFLAGS += "-DUART_PROTOCOL_STDOUT"
-elseif tup.getconfig("UART_PROTOCOL") == "none" then
-    CFLAGS += "-DUART_PROTOCOL_NONE"
-else
-    error("unknown UART protocol "..tup.getconfig("UART_PROTOCOL"))
->>>>>>> 35a86816
-end
-
--- GPIO settings
-if tup.getconfig("STEP_DIR") == "y" then
-    if tup.getconfig("UART_PROTOCOL") == "none" then
-        CFLAGS += "-DUSE_GPIO_MODE_STEP_DIR"
-    else
-        error("Step/dir mode conflicts with UART. Set CONFIG_UART_PROTOCOL to none.")
-    end
 end
 
 -- Compiler settings
@@ -411,29 +369,9 @@
     CFLAGS += '-Werror'
 end
 
-<<<<<<< HEAD
--- C-specific flags
-FLAGS += board.flags
-FLAGS += '-D__weak="__attribute__((weak))"'
-FLAGS += '-D__packed="__attribute__((__packed__))"'
-FLAGS += '-DUSE_HAL_DRIVER'
-
-FLAGS += '-mthumb'
-FLAGS += '-mfloat-abi=hard'
-FLAGS += { '-Wall', '-Wdouble-promotion', '-Wfloat-conversion', '-fdata-sections', '-ffunction-sections'}
-FLAGS += '-g'
-FLAGS += '-DFIBRE_ENABLE_SERVER'
-
--- linker flags
-LDFLAGS += board.ldflags
-LDFLAGS += '-lc -lm -lnosys' -- libs
-LDFLAGS += '-mthumb -mfloat-abi=hard -specs=nosys.specs -specs=nano.specs -u _printf_float -u _scanf_float -Wl,--cref -Wl,--gc-sections'
-LDFLAGS += '-Wl,--undefined=uxTopUsedPriority'
-=======
 if tup.getconfig("NO_DRM") == "true" then
     CFLAGS += '-DNO_DRM'
 end
->>>>>>> 35a86816
 
 -- debug build
 if tup.getconfig("DEBUG") == "true" then
@@ -458,55 +396,6 @@
 --  - On Windows, tup is unhappy with writing outside of the tup directory
 --tup.frule{command=python_command..' interface_generator_stub.py --definitions odrive-interface.yaml --template enums_template.j2 --output ../tools/odrive/enums.py'}
 
-<<<<<<< HEAD
-sources = {
-    'syscalls.c',
-    'MotorControl/utils.cpp',
-    'MotorControl/arm_sin_f32.c',
-    'MotorControl/arm_cos_f32.c',
-    'MotorControl/low_level.cpp',
-    'MotorControl/axis.cpp',
-    'MotorControl/motor.cpp',
-    'MotorControl/thermistor.cpp',
-    'MotorControl/encoder.cpp',
-    'MotorControl/endstop.cpp',
-    'MotorControl/mechanical_brake.cpp',
-    'MotorControl/controller.cpp',
-    'MotorControl/sensorless_estimator.cpp',
-    'MotorControl/trapTraj.cpp',
-    'MotorControl/pwm_input.cpp',
-    'MotorControl/main.cpp',
-    'Drivers/STM32/stm32_system.cpp',
-    'Drivers/STM32/stm32_gpio.cpp',
-    'Drivers/STM32/stm32_nvm.c',
-    'Drivers/STM32/stm32_spi_arbiter.cpp',
-    'communication/can_simple.cpp',
-    'communication/communication.cpp',
-    'communication/ascii_protocol.cpp',
-    'communication/interface_uart.cpp',
-    'communication/interface_usb.cpp',
-    'communication/interface_can.cpp',
-    'communication/interface_i2c.cpp',
-    'fibre-cpp/legacy_protocol.cpp',
-    'FreeRTOS-openocd.c',
-    'autogen/version.c'
-}
-tup.append_table(sources, board.sources)
-
-build{
-    name='ODriveFirmware',
-    toolchains={toolchain},
-    --toolchains={LLVMToolchain('x86_64', {'-Ofast'}, {'-flto'})},
-    packages={'stm_platform'},
-    sources=sources,
-    includes={
-        'Drivers/DRV8301',
-        'MotorControl',
-        'fibre-cpp/include',
-        '.',
-        "doctest"
-    }
-=======
 tup.frule{
     command=python_command..' ../tools/odrive/version.py --output %o',
     outputs={'autogen/version.c'}
@@ -514,10 +403,10 @@
 
 -- Autogen files from YAML interface definitions
 root_interface = board.include[1].root_interface
-tup.frule{inputs={'fibre/cpp/interfaces_template.j2'}, command=python_command..' interface_generator_stub.py --definitions odrive-interface.yaml --template %f --output %o', outputs='autogen/interfaces.hpp'}
-tup.frule{inputs={'fibre/cpp/function_stubs_template.j2'}, command=python_command..' interface_generator_stub.py --definitions odrive-interface.yaml --template %f --output %o', outputs='autogen/function_stubs.hpp'}
-tup.frule{inputs={'fibre/cpp/endpoints_template.j2'}, command=python_command..' interface_generator_stub.py --definitions odrive-interface.yaml --generate-endpoints '..root_interface..' --template %f --output %o', outputs='autogen/endpoints.hpp'}
-tup.frule{inputs={'fibre/cpp/type_info_template.j2'}, command=python_command..' interface_generator_stub.py --definitions odrive-interface.yaml --template %f --output %o', outputs='autogen/type_info.hpp'}
+tup.frule{inputs={'fibre-cpp/interfaces_template.j2'}, command=python_command..' interface_generator_stub.py --definitions odrive-interface.yaml --template %f --output %o', outputs='autogen/interfaces.hpp'}
+tup.frule{inputs={'fibre-cpp/function_stubs_template.j2'}, command=python_command..' interface_generator_stub.py --definitions odrive-interface.yaml --template %f --output %o', outputs='autogen/function_stubs.hpp'}
+tup.frule{inputs={'fibre-cpp/endpoints_template.j2'}, command=python_command..' interface_generator_stub.py --definitions odrive-interface.yaml --generate-endpoints '..root_interface..' --template %f --output %o', outputs='autogen/endpoints.hpp'}
+tup.frule{inputs={'fibre-cpp/type_info_template.j2'}, command=python_command..' interface_generator_stub.py --definitions odrive-interface.yaml --template %f --output %o', outputs='autogen/type_info.hpp'}
 
 
 add_pkg(freertos_pkg)
@@ -538,7 +427,6 @@
     command='^c^ '..LINKER..' %f '..tostring(CFLAGS)..' '..tostring(LDFLAGS)..
             ' -Wl,-Map=%O.map -o %o',
     outputs={'build/ODriveFirmware.elf', extra_outputs={'build/ODriveFirmware.map'}}
->>>>>>> 35a86816
 }
 -- display the size
 tup.frule{inputs={'build/ODriveFirmware.elf'}, command='arm-none-eabi-size %f'}
